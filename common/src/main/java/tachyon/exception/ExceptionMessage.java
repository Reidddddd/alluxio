--- conflicted
+++ resolved
@@ -89,12 +89,9 @@
   UNKNOWN_ENTRY_TYPE("Unknown entry type: {0}"),
 
   // file
-<<<<<<< HEAD
+  CANNOT_READ_DIRECTORY("Cannot read from {0} because it is a directory"),
   DELETE_NONEMPTY_DIRECTORY_NONRECURSIVE(
       "Cannot delete non-empty directory {0} because recursive is set to false"),
-=======
-  CANNOT_READ_DIRECTORY("Cannot read from {0} because it is a directory"),
->>>>>>> a2b4501c
   FILE_ALREADY_EXISTS("{0} already exists"),
   FILE_CREATE_IS_DIRECTORY("{0} already exists. Directories cannot be overwritten with create"),
   HDFS_FILE_NOT_FOUND("File {0} with id {1} is not found"),

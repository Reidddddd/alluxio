--- conflicted
+++ resolved
@@ -155,13 +155,8 @@
       clientConf.setProxyPort(Integer.parseInt(conf.getValue(PropertyKey.UNDERFS_S3_PROXY_PORT)));
     }
 
-<<<<<<< HEAD
+    // Number of metadata and I/O threads to S3
     int numAdminThreads = Integer.parseInt(conf.getValue(PropertyKey.UNDERFS_S3_ADMIN_THREADS_MAX));
-=======
-    // Number of metadata and I/O threads to S3
-    int numAdminThreads =
-        Integer.parseInt(conf.getValue(PropertyKey.UNDERFS_S3_ADMIN_THREADS_MAX));
->>>>>>> c4771efc
     int numTransferThreads =
         Integer.parseInt(conf.getValue(PropertyKey.UNDERFS_S3_UPLOAD_THREADS_MAX));
     int numThreads = Integer.parseInt(conf.getValue(PropertyKey.UNDERFS_S3_THREADS_MAX));

--- conflicted
+++ resolved
@@ -61,7 +61,6 @@
 ### checkConsistency
 The `checkConsistency` command compares Alluxio and under storage metadata for a given path. If the path is a directory, the entire subtree will be compared. The command returns a message listing each inconsistent file or directory. The system administrator should reconcile the differences of these files at their discretion. To avoid metadata inconsistencies between Alluxio and under storages, design your systems to modify files and directories through the Alluxio and avoid directly modifying state in the underlying storage.
 
-<<<<<<< HEAD
 If the `-r` option is used, the checkConsistency command will repair all inconsistent files and directories
 under the given path. If an inconsistent file or directory exists only in under storage, its metadata will
 be added to Alluxio. If an inconsistent file exists in Alluxio, but its data is not fully present in Alluxio, its
@@ -70,9 +69,6 @@
 
 NOTE: This command requires a read lock on the subtree being checked, meaning writes and updates
 to files or directories in the subtree cannot be completed until this command completes.
-=======
-> NOTE: This command requires a read lock on the subtree being checked, meaning writes and updates to files or directories in the subtree cannot be completed until this command completes.
->>>>>>> 5929876b
 
 For example, `checkConsistency` can be used to periodically validate the integrity of the namespace.
 

/*
 * Licensed to the University of California, Berkeley under one or more contributor license
 * agreements. See the NOTICE file distributed with this work for additional information regarding
 * copyright ownership. The ASF licenses this file to You under the Apache License, Version 2.0 (the
 * "License"); you may not use this file except in compliance with the License. You may obtain a
 * copy of the License at
 *
 * http://www.apache.org/licenses/LICENSE-2.0
 *
 * Unless required by applicable law or agreed to in writing, software distributed under the License
 * is distributed on an "AS IS" BASIS, WITHOUT WARRANTIES OR CONDITIONS OF ANY KIND, either express
 * or implied. See the License for the specific language governing permissions and limitations under
 * the License.
 */

package tachyon.client.lineage;

import java.io.IOException;
import java.util.List;

import javax.annotation.concurrent.ThreadSafe;

import tachyon.Constants;
import tachyon.TachyonURI;
import tachyon.annotation.PublicApi;
import tachyon.client.ClientContext;
import tachyon.client.lineage.options.CreateLineageOptions;
import tachyon.client.lineage.options.DeleteLineageOptions;
import tachyon.client.lineage.options.GetLineageInfoListOptions;
import tachyon.exception.FileDoesNotExistException;
import tachyon.exception.LineageDeletionException;
import tachyon.exception.LineageDoesNotExistException;
import tachyon.exception.TachyonException;
import tachyon.job.Job;
import tachyon.thrift.LineageInfo;

/**
 * A {@link LineageClient} implementation. This class does not access the master client directly
 * but goes through the implementations provided in {@link AbstractLineageClient}.
 */
@PublicApi
<<<<<<< HEAD
public class TachyonLineage extends AbstractLineageClient {
=======
@ThreadSafe
public final class TachyonLineage extends AbstractLineageClient {
>>>>>>> 79cdff22
  private static TachyonLineage sTachyonLineage;

  /**
   * @return the current lineage for Tachyon
   */
  public static synchronized TachyonLineage get() {
    if (sTachyonLineage == null) {
      if (!ClientContext.getConf().getBoolean(Constants.USER_LINEAGE_ENABLED)) {
        throw new IllegalStateException("Lineage is not enabled in the configuration.");
      }
      sTachyonLineage = new TachyonLineage();
    }
    return sTachyonLineage;
  }

  protected TachyonLineage() {
    super();
  }

  /**
   * Convenience method for {@link #createLineage(List, List, Job, CreateLineageOptions)} with
   * default options.
   *
   * @param inputFiles the files that the job depends on
   * @param outputFiles the files that the job outputs
   * @param job the job that takes the listed input file and computes the output file
   * @return the lineage id
   * @throws FileDoesNotExistException an input file does not exist in Tachyon storage, nor is added
   *         as an output file of an existing lineage
   * @throws TachyonException if an unexpected tachyon error occurs
   * @throws IOException if the master cannot create the lineage
   */
  public long createLineage(List<TachyonURI> inputFiles, List<TachyonURI> outputFiles, Job job)
      throws FileDoesNotExistException, TachyonException, IOException {
    return createLineage(inputFiles, outputFiles, job, CreateLineageOptions.defaults());
  }

  /**
   * Convenience method for {@link #deleteLineage(long, DeleteLineageOptions)} with default options.
   *
   * @param lineageId the id of the lineage
   * @return true if the lineage deletion is successful, false otherwise
   * @throws IOException if the master cannot delete the lineage
   * @throws LineageDoesNotExistException if the lineage does not exist
   * @throws LineageDeletionException if the deletion is cascade but the lineage has children
   * @throws TachyonException if an unexpected tachyon error occurs
   */
  public boolean deleteLineage(long lineageId)
      throws IOException, LineageDoesNotExistException, LineageDeletionException, TachyonException {
    return deleteLineage(lineageId, DeleteLineageOptions.defaults());
  }

  /**
   * Convenience method for {@link #getLineageInfoList(GetLineageInfoListOptions)} with default
   * options.
   *
   * @return the information about lineages
   * @throws IOException if the master cannot list the lineage info
   */
  public List<LineageInfo> getLineageInfoList() throws IOException {
    return getLineageInfoList(GetLineageInfoListOptions.defaults());
  }
}<|MERGE_RESOLUTION|>--- conflicted
+++ resolved
@@ -39,12 +39,8 @@
  * but goes through the implementations provided in {@link AbstractLineageClient}.
  */
 @PublicApi
-<<<<<<< HEAD
-public class TachyonLineage extends AbstractLineageClient {
-=======
 @ThreadSafe
 public final class TachyonLineage extends AbstractLineageClient {
->>>>>>> 79cdff22
   private static TachyonLineage sTachyonLineage;
 
   /**

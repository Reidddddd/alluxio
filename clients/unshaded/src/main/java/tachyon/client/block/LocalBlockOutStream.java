--- conflicted
+++ resolved
@@ -20,10 +20,10 @@
 import java.nio.MappedByteBuffer;
 import java.nio.channels.FileChannel;
 
-import com.google.common.io.Closer;
-
 import org.slf4j.Logger;
 import org.slf4j.LoggerFactory;
+
+import com.google.common.io.Closer;
 
 import tachyon.Constants;
 import tachyon.client.ClientContext;
@@ -37,12 +37,8 @@
  * input to a file in local Tachyon storage. The instances of this class should only be used by one
  * thread and are not thread safe.
  */
-<<<<<<< HEAD
 public final class LocalBlockOutStream extends BufferedBlockOutStream {
-=======
-public class LocalBlockOutStream extends BufferedBlockOutStream {
   private static final Logger LOG = LoggerFactory.getLogger(Constants.LOGGER_TYPE);
->>>>>>> 8b309a28
   private final Closer mCloser;
   private final WorkerClient mWorkerClient;
   private final FileChannel mLocalFileChannel;
@@ -70,12 +66,7 @@
       RandomAccessFile localFile = mCloser.register(new RandomAccessFile(blockPath, "rw"));
       mLocalFileChannel = mCloser.register(localFile.getChannel());
       // Change the permission of the temporary file in order that the worker can move it.
-      FileUtils.changeLocalFileToFullPermission(blockPath);
-<<<<<<< HEAD
-      // TODO(yupeng): Add a log message to indicate the file creation.
-=======
       LOG.info("LocalBlockOutStream created new file block, block path: (" + blockPath + ")");
->>>>>>> 8b309a28
     } catch (IOException ioe) {
       mContext.releaseWorkerClient(mWorkerClient);
       throw ioe;

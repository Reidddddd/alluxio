/*
 * The Alluxio Open Foundation licenses this work under the Apache License, version 2.0
 * (the "License"). You may not use this work except in compliance with the License, which is
 * available at www.apache.org/licenses/LICENSE-2.0
 *
 * This software is distributed on an "AS IS" basis, WITHOUT WARRANTIES OR CONDITIONS OF ANY KIND,
 * either express or implied, as more fully set forth in the License.
 *
 * See the NOTICE file distributed with this work for information regarding copyright ownership.
 */

package alluxio;

import java.util.HashMap;
import java.util.Map;

import javax.annotation.concurrent.ThreadSafe;

/**
 * Configurations properties constants. Please check and update Configuration-Settings.md file when
 * you change or add Alluxio configuration properties.
 */
@ThreadSafe
public enum PropertyKey {
  CONF_DIR(Name.CONF_DIR, String.format("${%s}/conf", Name.HOME)),
  DEBUG(Name.DEBUG, false),
  HOME(Name.HOME, "/opt/alluxio"),
  KEY_VALUE_ENABLED(Name.KEY_VALUE_ENABLED, false),
  KEY_VALUE_PARTITION_SIZE_BYTES_MAX(Name.KEY_VALUE_PARTITION_SIZE_BYTES_MAX, "512MB"),
  LOGGER_TYPE(Name.LOGGER_TYPE, "Console"),
  LOGS_DIR(Name.LOGS_DIR, String.format("${%s}/logs", Name.WORK_DIR)),
  METRICS_CONF_FILE(Name.METRICS_CONF_FILE,
      String.format("${%s}/metrics.properties", Name.CONF_DIR)),
  NETWORK_HOST_RESOLUTION_TIMEOUT_MS(Name.NETWORK_HOST_RESOLUTION_TIMEOUT_MS, 5000),
  NETWORK_THRIFT_FRAME_SIZE_BYTES_MAX(Name.NETWORK_THRIFT_FRAME_SIZE_BYTES_MAX, "16MB"),
  SITE_CONF_DIR(Name.SITE_CONF_DIR, "${user.home}/.alluxio/,/etc/alluxio/"),
  TEST_MODE(Name.TEST_MODE, false),
  VERSION(Name.VERSION, ProjectConstants.VERSION),
  WEB_RESOURCES(Name.WEB_RESOURCES,
      String.format("${%s}/core/server/common/src/main/webapp", Name.HOME)),
  WEB_THREADS(Name.WEB_THREADS, 1),
  WORK_DIR(Name.WORK_DIR, String.format("${%s}", Name.HOME)),
  ZOOKEEPER_ADDRESS(Name.ZOOKEEPER_ADDRESS, null),
  ZOOKEEPER_ELECTION_PATH(Name.ZOOKEEPER_ELECTION_PATH, "/election"),
  ZOOKEEPER_ENABLED(Name.ZOOKEEPER_ENABLED, false),
  ZOOKEEPER_LEADER_INQUIRY_RETRY_COUNT(Name.ZOOKEEPER_LEADER_INQUIRY_RETRY_COUNT, 10),
  ZOOKEEPER_LEADER_PATH(Name.ZOOKEEPER_LEADER_PATH, "/leader"),

  //
  // UFS related properties
  //
  UNDERFS_ADDRESS(Name.UNDERFS_ADDRESS, String.format("${%s}/underFSStorage", Name.WORK_DIR)),
  UNDERFS_ALLOW_SET_OWNER_FAILURE(Name.UNDERFS_ALLOW_SET_OWNER_FAILURE, false),
  UNDERFS_LISTING_LENGTH(Name.UNDERFS_LISTING_LENGTH, 1000),
  UNDERFS_GCS_OWNER_ID_TO_USERNAME_MAPPING(Name.UNDERFS_GCS_OWNER_ID_TO_USERNAME_MAPPING, ""),
  UNDERFS_GLUSTERFS_IMPL(Name.UNDERFS_GLUSTERFS_IMPL,
      "org.apache.hadoop.fs.glusterfs.GlusterFileSystem"),
  UNDERFS_GLUSTERFS_MOUNTS(Name.UNDERFS_GLUSTERFS_MOUNTS, null),
  UNDERFS_GLUSTERFS_MR_DIR(Name.UNDERFS_GLUSTERFS_MR_DIR, "glusterfs:///mapred/system"),
  UNDERFS_GLUSTERFS_VOLUMES(Name.UNDERFS_GLUSTERFS_VOLUMES, null),
  UNDERFS_HDFS_CONFIGURATION(Name.UNDERFS_HDFS_CONFIGURATION,
      String.format("${%s}/core-site.xml", Name.CONF_DIR)),
  UNDERFS_HDFS_IMPL(Name.UNDERFS_HDFS_IMPL, "org.apache.hadoop.hdfs.DistributedFileSystem"),
  UNDERFS_HDFS_PREFIXES(Name.UNDERFS_HDFS_PREFIXES, "hdfs://,glusterfs:///,maprfs:///"),
  UNDERFS_HDFS_REMOTE(Name.UNDERFS_HDFS_REMOTE, false),
  UNDERFS_OBJECT_STORE_MOUNT_SHARED_PUBLICLY(Name.UNDERFS_OBJECT_STORE_MOUNT_SHARED_PUBLICLY,
      false),
  UNDERFS_OSS_CONNECT_MAX(Name.UNDERFS_OSS_CONNECT_MAX, 1024),
  UNDERFS_OSS_CONNECT_TIMEOUT(Name.UNDERFS_OSS_CONNECT_TIMEOUT, 50000),
  UNDERFS_OSS_CONNECT_TTL(Name.UNDERFS_OSS_CONNECT_TTL, -1),
  UNDERFS_OSS_SOCKET_TIMEOUT(Name.UNDERFS_OSS_SOCKET_TIMEOUT, 50000),
  UNDERFS_S3_ADMIN_THREADS_MAX(Name.UNDERFS_S3_ADMIN_THREADS_MAX, 20),
  UNDERFS_S3_DISABLE_DNS_BUCKETS(Name.UNDERFS_S3_DISABLE_DNS_BUCKETS, false),
  UNDERFS_S3_ENDPOINT(Name.UNDERFS_S3_ENDPOINT, null),
  UNDERFS_S3_ENDPOINT_HTTP_PORT(Name.UNDERFS_S3_ENDPOINT_HTTP_PORT, null),
  UNDERFS_S3_ENDPOINT_HTTPS_PORT(Name.UNDERFS_S3_ENDPOINT_HTTPS_PORT, null),
  UNDERFS_S3_OWNER_ID_TO_USERNAME_MAPPING(Name.UNDERFS_S3_OWNER_ID_TO_USERNAME_MAPPING, ""),
  UNDERFS_S3_PROXY_HOST(Name.UNDERFS_S3_PROXY_HOST, null),
  UNDERFS_S3_PROXY_HTTPS_ONLY(Name.UNDERFS_S3_PROXY_HTTPS_ONLY, true),
  UNDERFS_S3_PROXY_PORT(Name.UNDERFS_S3_PROXY_PORT, null),
  UNDERFS_S3_THREADS_MAX(Name.UNDERFS_S3_THREADS_MAX, 40),
  UNDERFS_S3_UPLOAD_THREADS_MAX(Name.UNDERFS_S3_UPLOAD_THREADS_MAX, 20),
  UNDERFS_S3A_CONSISTENCY_TIMEOUT_MS(Name.UNDERFS_S3A_CONSISTENCY_TIMEOUT_MS, 60000),
  UNDERFS_S3A_INHERIT_ACL(Name.UNDERFS_S3A_INHERIT_ACL, true),
  UNDERFS_S3A_REQUEST_TIMEOUT(Name.UNDERFS_S3A_REQUEST_TIMEOUT_MS, 60000),
  UNDERFS_S3A_SECURE_HTTP_ENABLED(Name.UNDERFS_S3A_SECURE_HTTP_ENABLED, false),
  UNDERFS_S3A_SERVER_SIDE_ENCRYPTION_ENABLED(Name.UNDERFS_S3A_SERVER_SIDE_ENCRYPTION_ENABLED,
      false),
  UNDERFS_S3A_SIGNER_ALGORITHM(Name.UNDERFS_S3A_SIGNER_ALGORITHM, null),
  UNDERFS_S3A_SOCKET_TIMEOUT_MS(Name.UNDERFS_S3A_SOCKET_TIMEOUT_MS, 50000),

  //
  // UFS access control related properties
  //
  // Not prefixed with fs, the s3a property names mirror the aws-sdk property names for ease of use
  GCS_ACCESS_KEY(Name.GCS_ACCESS_KEY, null),
  GCS_SECRET_KEY(Name.GCS_SECRET_KEY, null),
  OSS_ACCESS_KEY(Name.OSS_ACCESS_KEY, null),
  OSS_ENDPOINT_KEY(Name.OSS_ENDPOINT_KEY, null),
  OSS_SECRET_KEY(Name.OSS_SECRET_KEY, null),
  S3A_ACCESS_KEY(Name.S3A_ACCESS_KEY, null),
  S3A_SECRET_KEY(Name.S3A_SECRET_KEY, null),
  S3N_ACCESS_KEY(Name.S3N_ACCESS_KEY, null),
  S3N_SECRET_KEY(Name.S3N_SECRET_KEY, null),
  SWIFT_API_KEY(Name.SWIFT_API_KEY, null),
  SWIFT_AUTH_METHOD_KEY(Name.SWIFT_AUTH_METHOD_KEY, null),
  SWIFT_AUTH_URL_KEY(Name.SWIFT_AUTH_URL_KEY, null),
  SWIFT_PASSWORD_KEY(Name.SWIFT_PASSWORD_KEY, null),
  SWIFT_SIMULATION(Name.SWIFT_SIMULATION, null),
  SWIFT_TENANT_KEY(Name.SWIFT_TENANT_KEY, null),
  SWIFT_USE_PUBLIC_URI_KEY(Name.SWIFT_USE_PUBLIC_URI_KEY, null),
  SWIFT_USER_KEY(Name.SWIFT_USER_KEY, null),
  SWIFT_REGION_KEY(Name.SWIFT_REGION_KEY, null),

  //
  // Master related properties
  //
  MASTER_ADDRESS(Name.MASTER_ADDRESS, null),
  MASTER_BIND_HOST(Name.MASTER_BIND_HOST, "0.0.0.0"),
  MASTER_CONNECTION_TIMEOUT_MS(Name.MASTER_CONNECTION_TIMEOUT_MS, 0),
  MASTER_FILE_ASYNC_PERSIST_HANDLER(Name.MASTER_FILE_ASYNC_PERSIST_HANDLER,
      "alluxio.master.file.async.DefaultAsyncPersistHandler"),
  MASTER_FORMAT_FILE_PREFIX(Name.MASTER_FORMAT_FILE_PREFIX, "_format_"),
  MASTER_HEARTBEAT_INTERVAL_MS(Name.MASTER_HEARTBEAT_INTERVAL_MS, 1000),
  MASTER_HOSTNAME(Name.MASTER_HOSTNAME, null),
  MASTER_JOURNAL_FLUSH_BATCH_TIME_MS(Name.MASTER_JOURNAL_FLUSH_BATCH_TIME_MS, 5),
  MASTER_JOURNAL_FLUSH_TIMEOUT_MS(Name.MASTER_JOURNAL_FLUSH_TIMEOUT_MS, 300000),
  MASTER_JOURNAL_FOLDER(Name.MASTER_JOURNAL_FOLDER, String.format("${%s}/journal", Name.WORK_DIR)),
  MASTER_JOURNAL_FORMATTER_CLASS(Name.MASTER_JOURNAL_FORMATTER_CLASS,
      "alluxio.master.journal.ProtoBufJournalFormatter"),
  MASTER_JOURNAL_LOG_SIZE_BYTES_MAX(Name.MASTER_JOURNAL_LOG_SIZE_BYTES_MAX, "10MB"),
  MASTER_JOURNAL_TAILER_SHUTDOWN_QUIET_WAIT_TIME_MS(
      Name.MASTER_JOURNAL_TAILER_SHUTDOWN_QUIET_WAIT_TIME_MS, 5000),
  MASTER_JOURNAL_TAILER_SLEEP_TIME_MS(Name.MASTER_JOURNAL_TAILER_SLEEP_TIME_MS, 1000),
  MASTER_KEYTAB_KEY_FILE(Name.MASTER_KEYTAB_KEY_FILE, null),
  MASTER_LINEAGE_CHECKPOINT_CLASS(Name.MASTER_LINEAGE_CHECKPOINT_CLASS,
      "alluxio.master.lineage.checkpoint.CheckpointLatestPlanner"),
  MASTER_LINEAGE_CHECKPOINT_INTERVAL_MS(Name.MASTER_LINEAGE_CHECKPOINT_INTERVAL_MS, 300000),
  MASTER_LINEAGE_RECOMPUTE_INTERVAL_MS(Name.MASTER_LINEAGE_RECOMPUTE_INTERVAL_MS, 300000),
  MASTER_LINEAGE_RECOMPUTE_LOG_PATH(Name.MASTER_LINEAGE_RECOMPUTE_LOG_PATH,
      String.format("${%s}/recompute.log", Name.LOGS_DIR)),
  MASTER_PRINCIPAL(Name.MASTER_PRINCIPAL, null),
  // deprecated since version 1.4 and will be removed in version 2.0
  // use USER_RPC_RETRY_MAX_NUM_RETRY instead
  MASTER_RETRY(Name.MASTER_RETRY, String.format("${%s}", Name.USER_RPC_RETRY_MAX_NUM_RETRY)),
  MASTER_RPC_PORT(Name.MASTER_RPC_PORT, 19998),
  MASTER_STARTUP_CONSISTENCY_CHECK_ENABLED(Name.MASTER_STARTUP_CONSISTENCY_CHECK_ENABLED, true),
  MASTER_TIERED_STORE_GLOBAL_LEVEL0_ALIAS(Name.MASTER_TIERED_STORE_GLOBAL_LEVEL0_ALIAS, "MEM"),
  MASTER_TIERED_STORE_GLOBAL_LEVEL1_ALIAS(Name.MASTER_TIERED_STORE_GLOBAL_LEVEL1_ALIAS, "SSD"),
  MASTER_TIERED_STORE_GLOBAL_LEVEL2_ALIAS(Name.MASTER_TIERED_STORE_GLOBAL_LEVEL2_ALIAS, "HDD"),
  MASTER_TIERED_STORE_GLOBAL_LEVELS(Name.MASTER_TIERED_STORE_GLOBAL_LEVELS, 3),
  MASTER_TTL_CHECKER_INTERVAL_MS(Name.MASTER_TTL_CHECKER_INTERVAL_MS, 3600000),
  MASTER_WEB_BIND_HOST(Name.MASTER_WEB_BIND_HOST, "0.0.0.0"),
  MASTER_WEB_HOSTNAME(Name.MASTER_WEB_HOSTNAME, null),
  MASTER_WEB_PORT(Name.MASTER_WEB_PORT, 19999),
  MASTER_WHITELIST(Name.MASTER_WHITELIST, "/"),
  MASTER_WORKER_THREADS_MAX(Name.MASTER_WORKER_THREADS_MAX, 2048),
  MASTER_WORKER_THREADS_MIN(Name.MASTER_WORKER_THREADS_MIN, 512),
  MASTER_WORKER_TIMEOUT_MS(Name.MASTER_WORKER_TIMEOUT_MS, 300000),

  //
  // Worker related properties
  //
  WORKER_ALLOCATOR_CLASS(Name.WORKER_ALLOCATOR_CLASS,
      "alluxio.worker.block.allocator.MaxFreeAllocator"),
  WORKER_BIND_HOST(Name.WORKER_BIND_HOST, "0.0.0.0"),
  WORKER_BLOCK_HEARTBEAT_INTERVAL_MS(Name.WORKER_BLOCK_HEARTBEAT_INTERVAL_MS, 1000),
  WORKER_BLOCK_HEARTBEAT_TIMEOUT_MS(Name.WORKER_BLOCK_HEARTBEAT_TIMEOUT_MS, 60000),
  WORKER_BLOCK_THREADS_MAX(Name.WORKER_BLOCK_THREADS_MAX, 2048),
  WORKER_BLOCK_THREADS_MIN(Name.WORKER_BLOCK_THREADS_MIN, 256),
  WORKER_DATA_BIND_HOST(Name.WORKER_DATA_BIND_HOST, "0.0.0.0"),
  WORKER_DATA_FOLDER(Name.WORKER_DATA_FOLDER, "/alluxioworker/"),
  WORKER_DATA_HOSTNAME(Name.WORKER_DATA_HOSTNAME, null),
  WORKER_DATA_PORT(Name.WORKER_DATA_PORT, 29999),
  WORKER_DATA_SERVER_CLASS(Name.WORKER_DATA_SERVER_CLASS, "alluxio.worker.netty.NettyDataServer"),
  WORKER_DATA_SERVER_DOMAIN_SOCKET_ADDRESS(Name.WORKER_DATA_SERVER_DOMAIN_SOCKET_ADDRESS, ""),
  WORKER_DATA_TMP_FOLDER(Name.WORKER_DATA_TMP_FOLDER, ".tmp_blocks"),
  WORKER_DATA_TMP_SUBDIR_MAX(Name.WORKER_DATA_TMP_SUBDIR_MAX, 1024),
  WORKER_EVICTOR_CLASS(Name.WORKER_EVICTOR_CLASS, "alluxio.worker.block.evictor.LRUEvictor"),
  WORKER_EVICTOR_LRFU_ATTENUATION_FACTOR(Name.WORKER_EVICTOR_LRFU_ATTENUATION_FACTOR, 2.0),
  WORKER_EVICTOR_LRFU_STEP_FACTOR(Name.WORKER_EVICTOR_LRFU_STEP_FACTOR, 0.25),
  WORKER_FILE_PERSIST_POOL_SIZE(Name.WORKER_FILE_PERSIST_POOL_SIZE, 64),
  WORKER_FILE_PERSIST_RATE_LIMIT(Name.WORKER_FILE_PERSIST_RATE_LIMIT, "2GB"),
  WORKER_FILE_PERSIST_RATE_LIMIT_ENABLED(Name.WORKER_FILE_PERSIST_RATE_LIMIT_ENABLED, false),
  WORKER_FILE_BUFFER_SIZE(Name.WORKER_FILE_BUFFER_SIZE, "1MB"),
  WORKER_FILESYSTEM_HEARTBEAT_INTERVAL_MS(Name.WORKER_FILESYSTEM_HEARTBEAT_INTERVAL_MS, 1000),
  WORKER_HOSTNAME(Name.WORKER_HOSTNAME, null),
  WORKER_KEYTAB_FILE(Name.WORKER_KEYTAB_FILE, null),
  WORKER_MEMORY_SIZE(Name.WORKER_MEMORY_SIZE, "1GB"),
  WORKER_NETWORK_NETTY_BACKLOG(Name.WORKER_NETWORK_NETTY_BACKLOG, null),
  WORKER_NETWORK_NETTY_BOSS_THREADS(Name.WORKER_NETWORK_NETTY_BOSS_THREADS, 1),
  WORKER_NETWORK_NETTY_BUFFER_RECEIVE(Name.WORKER_NETWORK_NETTY_BUFFER_RECEIVE, null),
  WORKER_NETWORK_NETTY_BUFFER_SEND(Name.WORKER_NETWORK_NETTY_BUFFER_SEND, null),
  WORKER_NETWORK_NETTY_CHANNEL(Name.WORKER_NETWORK_NETTY_CHANNEL, null),
  WORKER_NETWORK_NETTY_FILE_TRANSFER_TYPE(Name.WORKER_NETWORK_NETTY_FILE_TRANSFER_TYPE, "MAPPED"),
  WORKER_NETWORK_NETTY_SHUTDOWN_QUIET_PERIOD(Name.WORKER_NETWORK_NETTY_SHUTDOWN_QUIET_PERIOD, 2),
  WORKER_NETWORK_NETTY_SHUTDOWN_TIMEOUT(Name.WORKER_NETWORK_NETTY_SHUTDOWN_TIMEOUT, 15),
  WORKER_NETWORK_NETTY_WATERMARK_HIGH(Name.WORKER_NETWORK_NETTY_WATERMARK_HIGH, "32KB"),
  WORKER_NETWORK_NETTY_WATERMARK_LOW(Name.WORKER_NETWORK_NETTY_WATERMARK_LOW, "8KB"),
  WORKER_NETWORK_NETTY_WORKER_THREADS(Name.WORKER_NETWORK_NETTY_WORKER_THREADS, 0),
  WORKER_NETWORK_NETTY_WRITER_BUFFER_SIZE_PACKETS(
      Name.WORKER_NETWORK_NETTY_WRITER_BUFFER_SIZE_PACKETS, 16),
  WORKER_NETWORK_NETTY_READER_BUFFER_SIZE_PACKETS(
      Name.WORKER_NETWORK_NETTY_READER_BUFFER_SIZE_PACKETS, 16),
  WORKER_NETWORK_NETTY_READER_PACKET_SIZE_BYTES(
      Name.WORKER_NETWORK_NETTY_READER_PACKET_SIZE_BYTES, "64KB"),
  WORKER_NETWORK_NETTY_BLOCK_READER_THREADS_MAX(
      Name.WORKER_NETWORK_NETTY_BLOCK_READER_THREADS_MAX, 128),
  WORKER_NETWORK_NETTY_BLOCK_WRITER_THREADS_MAX(
      Name.WORKER_NETWORK_NETTY_BLOCK_WRITER_THREADS_MAX, 128),
  WORKER_NETWORK_NETTY_FILE_READER_THREADS_MAX(
      Name.WORKER_NETWORK_NETTY_FILE_READER_THREADS_MAX, 128),
  WORKER_NETWORK_NETTY_FILE_WRITER_THREADS_MAX(
      Name.WORKER_NETWORK_NETTY_FILE_WRITER_THREADS_MAX, 128),

  WORKER_PRINCIPAL(Name.WORKER_PRINCIPAL, null),
  WORKER_RPC_PORT(Name.WORKER_RPC_PORT, 29998),
  WORKER_SESSION_TIMEOUT_MS(Name.WORKER_SESSION_TIMEOUT_MS, 60000),
  WORKER_TIERED_STORE_BLOCK_LOCK_READERS(Name.WORKER_TIERED_STORE_BLOCK_LOCK_READERS, 1000),
  WORKER_TIERED_STORE_BLOCK_LOCKS(Name.WORKER_TIERED_STORE_BLOCK_LOCKS, 1000),
  WORKER_TIERED_STORE_LEVEL0_ALIAS(Name.WORKER_TIERED_STORE_LEVEL0_ALIAS, "MEM"),
  WORKER_TIERED_STORE_LEVEL0_DIRS_PATH(Name.WORKER_TIERED_STORE_LEVEL0_DIRS_PATH, "/mnt/ramdisk"),
  WORKER_TIERED_STORE_LEVEL0_DIRS_QUOTA(Name.WORKER_TIERED_STORE_LEVEL0_DIRS_QUOTA,
      "${alluxio.worker.memory.size}"),
  WORKER_TIERED_STORE_LEVEL0_RESERVED_RATIO(Name.WORKER_TIERED_STORE_LEVEL0_RESERVED_RATIO, "0.1"),
  WORKER_TIERED_STORE_LEVEL1_ALIAS(Name.WORKER_TIERED_STORE_LEVEL1_ALIAS, null),
  WORKER_TIERED_STORE_LEVEL1_DIRS_PATH(Name.WORKER_TIERED_STORE_LEVEL1_DIRS_PATH, null),
  WORKER_TIERED_STORE_LEVEL1_DIRS_QUOTA(Name.WORKER_TIERED_STORE_LEVEL1_DIRS_QUOTA, null),
  WORKER_TIERED_STORE_LEVEL1_RESERVED_RATIO(Name.WORKER_TIERED_STORE_LEVEL1_RESERVED_RATIO, null),
  WORKER_TIERED_STORE_LEVEL2_ALIAS(Name.WORKER_TIERED_STORE_LEVEL2_ALIAS, null),
  WORKER_TIERED_STORE_LEVEL2_DIRS_PATH(Name.WORKER_TIERED_STORE_LEVEL2_DIRS_PATH, null),
  WORKER_TIERED_STORE_LEVEL2_DIRS_QUOTA(Name.WORKER_TIERED_STORE_LEVEL2_DIRS_QUOTA, null),
  WORKER_TIERED_STORE_LEVEL2_RESERVED_RATIO(Name.WORKER_TIERED_STORE_LEVEL2_RESERVED_RATIO, null),
  WORKER_TIERED_STORE_LEVELS(Name.WORKER_TIERED_STORE_LEVELS, 1),
  WORKER_TIERED_STORE_RESERVER_ENABLED(Name.WORKER_TIERED_STORE_RESERVER_ENABLED, false),
  WORKER_TIERED_STORE_RESERVER_INTERVAL_MS(Name.WORKER_TIERED_STORE_RESERVER_INTERVAL_MS, 1000),
  WORKER_TIERED_STORE_RETRY(Name.WORKER_TIERED_STORE_RETRY, 3),
  WORKER_WEB_BIND_HOST(Name.WORKER_WEB_BIND_HOST, "0.0.0.0"),
  WORKER_WEB_HOSTNAME(Name.WORKER_WEB_HOSTNAME, null),
  WORKER_WEB_PORT(Name.WORKER_WEB_PORT, 30000),

  //
  // Proxy related properties
  //
  PROXY_STREAM_CACHE_TIMEOUT_MS(Name.PROXY_STREAM_CACHE_TIMEOUT_MS, 3600000),
  PROXY_WEB_BIND_HOST(Name.PROXY_WEB_BIND_HOST, "0.0.0.0"),
  PROXY_WEB_HOSTNAME(Name.PROXY_WEB_HOSTNAME, null),
  PROXY_WEB_PORT(Name.PROXY_WEB_PORT, 39999),

  //
  // User related properties
  //
  USER_BLOCK_MASTER_CLIENT_THREADS(Name.USER_BLOCK_MASTER_CLIENT_THREADS, 10),
  USER_BLOCK_REMOTE_READ_BUFFER_SIZE_BYTES(Name.USER_BLOCK_REMOTE_READ_BUFFER_SIZE_BYTES, "8MB"),
  // Deprecated. It will be removed in 2.0.0.
  USER_BLOCK_REMOTE_READER_CLASS(Name.USER_BLOCK_REMOTE_READER_CLASS,
      "alluxio.client.netty.NettyRemoteBlockReader"),
  // Deprecated. It will be removed in 2.0.0.
  USER_BLOCK_REMOTE_WRITER_CLASS(Name.USER_BLOCK_REMOTE_WRITER_CLASS,
      "alluxio.client.netty.NettyRemoteBlockWriter"),
  USER_BLOCK_SIZE_BYTES_DEFAULT(Name.USER_BLOCK_SIZE_BYTES_DEFAULT, "512MB"),
  USER_BLOCK_WORKER_CLIENT_THREADS(Name.USER_BLOCK_WORKER_CLIENT_THREADS, 10),
  USER_BLOCK_WORKER_CLIENT_POOL_SIZE_MAX(Name.USER_BLOCK_WORKER_CLIENT_POOL_SIZE_MAX, 128),
  USER_BLOCK_WORKER_CLIENT_POOL_GC_THRESHOLD_MS(
      Name.USER_BLOCK_WORKER_CLIENT_POOL_GC_THRESHOLD_MS, 300 * Constants.SECOND_MS),
  USER_DATE_FORMAT_PATTERN(Name.USER_DATE_FORMAT_PATTERN, "MM-dd-yyyy HH:mm:ss:SSS"),
  USER_FAILED_SPACE_REQUEST_LIMITS(Name.USER_FAILED_SPACE_REQUEST_LIMITS, 3),
  USER_FILE_BUFFER_BYTES(Name.USER_FILE_BUFFER_BYTES, "1MB"),
  USER_FILE_CACHE_PARTIALLY_READ_BLOCK(Name.USER_FILE_CACHE_PARTIALLY_READ_BLOCK, true),
  USER_FILE_MASTER_CLIENT_THREADS(Name.USER_FILE_MASTER_CLIENT_THREADS, 10),
  USER_FILE_PASSIVE_CACHE_ENABLED(Name.USER_FILE_PASSIVE_CACHE_ENABLED, true),
  USER_FILE_READ_TYPE_DEFAULT(Name.USER_FILE_READ_TYPE_DEFAULT, "CACHE_PROMOTE"),
  USER_FILE_SEEK_BUFFER_SIZE_BYTES(Name.USER_FILE_SEEK_BUFFER_SIZE_BYTES, "1MB"),
  USER_FILE_WAITCOMPLETED_POLL_MS(Name.USER_FILE_WAITCOMPLETED_POLL_MS, 1000),
  USER_FILE_WORKER_CLIENT_THREADS(Name.USER_FILE_WORKER_CLIENT_THREADS, 10),
  USER_FILE_WORKER_CLIENT_POOL_SIZE_MAX(Name.USER_FILE_WORKER_CLIENT_POOL_SIZE_MAX, 128),
  USER_FILE_WORKER_CLIENT_POOL_GC_THRESHOLD_MS(
      Name.USER_FILE_WORKER_CLIENT_POOL_GC_THRESHOLD_MS, 300 * Constants.SECOND_MS),
  USER_FILE_WRITE_LOCATION_POLICY(Name.USER_FILE_WRITE_LOCATION_POLICY,
      "alluxio.client.file.policy.LocalFirstPolicy"),
  USER_FILE_WRITE_AVOID_EVICTION_POLICY_RESERVED_BYTES(
      Name.USER_FILE_WRITE_AVOID_EVICTION_POLICY_RESERVED_BYTES, "0MB"),
  USER_FILE_WRITE_TYPE_DEFAULT(Name.USER_FILE_WRITE_TYPE_DEFAULT, "MUST_CACHE"),
  USER_FILE_WRITE_TIER_DEFAULT(Name.USER_FILE_WRITE_TIER_DEFAULT, Constants.FIRST_TIER),
  USER_HEARTBEAT_INTERVAL_MS(Name.USER_HEARTBEAT_INTERVAL_MS, 1000),
  USER_HOSTNAME(Name.USER_HOSTNAME, null),
  USER_LINEAGE_ENABLED(Name.USER_LINEAGE_ENABLED, false),
  USER_LINEAGE_MASTER_CLIENT_THREADS(Name.USER_LINEAGE_MASTER_CLIENT_THREADS, 10),
  USER_LOCAL_READER_PACKET_SIZE_BYTES(Name.USER_LOCAL_READER_PACKET_SIZE_BYTES, "8MB"),
  USER_LOCAL_WRITER_PACKET_SIZE_BYTES(Name.USER_LOCAL_WRITER_PACKET_SIZE_BYTES, "64KB"),
  USER_NETWORK_NETTY_CHANNEL(Name.USER_NETWORK_NETTY_CHANNEL, null),
  USER_NETWORK_NETTY_TIMEOUT_MS(Name.USER_NETWORK_NETTY_TIMEOUT_MS, 30000),
  USER_NETWORK_NETTY_WORKER_THREADS(Name.USER_NETWORK_NETTY_WORKER_THREADS, 0),
  USER_NETWORK_NETTY_CHANNEL_POOL_SIZE_MAX(Name.USER_NETWORK_NETTY_CHANNEL_POOL_SIZE_MAX, 1024),
  USER_NETWORK_NETTY_CHANNEL_POOL_GC_THRESHOLD_MS(
      Name.USER_NETWORK_NETTY_CHANNEL_POOL_GC_THRESHOLD_MS, 300 * Constants.SECOND_MS),
  USER_NETWORK_NETTY_CHANNEL_POOL_DISABLED(Name.USER_NETWORK_NETTY_CHANNEL_POOL_DISABLED, false),
  USER_NETWORK_NETTY_WRITER_PACKET_SIZE_BYTES(Name.USER_NETWORK_NETTY_WRITER_PACKET_SIZE_BYTES,
      "64KB"),
  USER_NETWORK_NETTY_WRITER_BUFFER_SIZE_PACKETS(Name.USER_NETWORK_NETTY_WRITER_BUFFER_SIZE_PACKETS,
      16),
  USER_NETWORK_NETTY_READER_BUFFER_SIZE_PACKETS(Name.USER_NETWORK_NETTY_READER_BUFFER_SIZE_PACKETS,
      16),
  USER_NETWORK_NETTY_READER_CANCEL_ENABLED(Name.USER_NETWORK_NETTY_READER_CANCEL_ENABLED, true),
  USER_RPC_RETRY_BASE_SLEEP_MS(Name.USER_RPC_RETRY_BASE_SLEEP_MS, 50),
  USER_RPC_RETRY_MAX_NUM_RETRY(Name.USER_RPC_RETRY_MAX_NUM_RETRY, 20),
  USER_RPC_RETRY_MAX_SLEEP_MS(Name.USER_RPC_RETRY_MAX_SLEEP_MS, 5000),
  USER_UFS_DELEGATION_ENABLED(Name.USER_UFS_DELEGATION_ENABLED, true),
  USER_UFS_DELEGATION_READ_BUFFER_SIZE_BYTES(Name.USER_UFS_DELEGATION_READ_BUFFER_SIZE_BYTES,
      "8MB"),
  USER_UFS_DELEGATION_WRITE_BUFFER_SIZE_BYTES(Name.USER_UFS_DELEGATION_WRITE_BUFFER_SIZE_BYTES,
      "2MB"),
  // Deprecated. It will be removed in 2.0.0.
  USER_UFS_FILE_READER_CLASS(Name.USER_UFS_FILE_READER_CLASS,
      "alluxio.client.netty.NettyUnderFileSystemFileReader"),
  // Deprecated. It will be removed in 2.0.0.
  USER_UFS_FILE_WRITER_CLASS(Name.USER_UFS_FILE_WRITER_CLASS,
      "alluxio.client.netty.NettyUnderFileSystemFileWriter"),
<<<<<<< HEAD
  USER_LOCAL_READER_PACKET_SIZE_BYTES(Name.USER_LOCAL_READER_PACKET_SIZE_BYTES, "8MB"),
  USER_LOCAL_WRITER_PACKET_SIZE_BYTES(Name.USER_LOCAL_WRITER_PACKET_SIZE_BYTES, "64KB"),
  UESER_NETWORK_NETTY_PACKET_READER_ALLOCATOR_SIZE(
      Name.UESER_NETWORK_NETTY_PACKET_READER_ALLOCATOR_SIZE, "64KB"),
  USER_PACKET_STREAMING_ENABLED(Name.USER_PACKET_STREAMING_ENABLED, false),
=======
  USER_UFS_BLOCK_READ_LOCATION_POLICY(Name.USER_UFS_BLOCK_READ_LOCATION_POLICY,
      "alluxio.client.file.policy.LocalFirstPolicy"),
  USER_UFS_BLOCK_READ_LOCATION_POLICY_DETERMINISTIC_HASH_SHARDS(
      Name.USER_UFS_BLOCK_READ_LOCATION_POLICY_DETERMINISTIC_HASH_SHARDS, 1),
  USER_UFS_BLOCK_READ_CONCURRENCY_MAX(Name.USER_UFS_BLOCK_READ_CONCURRENCY_MAX,
      Integer.MAX_VALUE),
  USER_UFS_BLOCK_OPEN_TIMEOUT_MS(Name.USER_UFS_BLOCK_OPEN_TIMEOUT_MS, 300000),
  USER_SHORT_CIRCUIT_ENABLED(Name.USER_SHORT_CIRCUIT_ENABLED, true),
>>>>>>> 5db3b54a

  //
  // FUSE integration related properties
  //
  /** Maximum number of Alluxio paths to cache for fuse conversion. */
  FUSE_CACHED_PATHS_MAX(Name.FUSE_CACHED_PATHS_MAX, 500),
  /** Have the fuse process log every FS request. */
  FUSE_DEBUG_ENABLED(Name.FUSE_DEBUG_ENABLED, false),

  /** FUSE file system name. */
  FUSE_FS_NAME(Name.FUSE_FS_NAME, "alluxio-fuse"),
  FUSE_FS_ROOT(Name.FUSE_FS_ROOT, "/"),
  /**
   * Passed to fuse-mount, maximum granularity of write operations:
   * Capped by the kernel to 128KB max (as of Linux 3.16.0),.
   */
  FUSE_MAXWRITE_BYTES(Name.FUSE_MAXWRITE_BYTES, 131072),
  FUSE_MOUNT_DEFAULT(Name.FUSE_MOUNT_DEFAULT, "/mnt/alluxio"),

  //
  // Security related properties
  //
  SECURITY_AUTHENTICATION_CUSTOM_PROVIDER_CLASS(Name.SECURITY_AUTHENTICATION_CUSTOM_PROVIDER_CLASS,
      null),
  SECURITY_AUTHENTICATION_SOCKET_TIMEOUT_MS(Name.SECURITY_AUTHENTICATION_SOCKET_TIMEOUT_MS,
      "600000"),
  SECURITY_AUTHENTICATION_TYPE(Name.SECURITY_AUTHENTICATION_TYPE, "SIMPLE"),
  SECURITY_AUTHORIZATION_PERMISSION_ENABLED(Name.SECURITY_AUTHORIZATION_PERMISSION_ENABLED, true),
  SECURITY_AUTHORIZATION_PERMISSION_SUPERGROUP(Name.SECURITY_AUTHORIZATION_PERMISSION_SUPERGROUP,
      "supergroup"),
  SECURITY_AUTHORIZATION_PERMISSION_UMASK(Name.SECURITY_AUTHORIZATION_PERMISSION_UMASK, "022"),
  SECURITY_GROUP_MAPPING_CACHE_TIMEOUT_MS(Name.SECURITY_GROUP_MAPPING_CACHE_TIMEOUT_MS, "60000"),
  SECURITY_GROUP_MAPPING_CLASS(Name.SECURITY_GROUP_MAPPING_CLASS,
      "alluxio.security.group.provider.ShellBasedUnixGroupsMapping"),
  SECURITY_LOGIN_USERNAME(Name.SECURITY_LOGIN_USERNAME, null),

  //
  // Mesos and Yarn related properties
  //
  INTEGRATION_MASTER_RESOURCE_CPU(Name.INTEGRATION_MASTER_RESOURCE_CPU, 1),
  INTEGRATION_MASTER_RESOURCE_MEM(Name.INTEGRATION_MASTER_RESOURCE_MEM, "1024MB"),
  INTEGRATION_MESOS_ALLUXIO_JAR_URL(Name.INTEGRATION_MESOS_ALLUXIO_JAR_URL,
      String.format("http://downloads.alluxio.org/downloads/files/${%s}/"
      + "alluxio-${%s}-bin.tar.gz", Name.VERSION, Name.VERSION)),
  INTEGRATION_MESOS_ALLUXIO_MASTER_NAME(Name.INTEGRATION_MESOS_ALLUXIO_MASTER_NAME,
      "AlluxioMaster"),
  INTEGRATION_MESOS_ALLUXIO_MASTER_NODE_COUNT(Name.INTEGRATION_MESOS_ALLUXIO_MASTER_NODE_COUNT, 1),
  INTEGRATION_MESOS_ALLUXIO_WORKER_NAME(Name.INTEGRATION_MESOS_ALLUXIO_WORKER_NAME,
      "AlluxioWorker"),
  INTEGRATION_MESOS_JDK_PATH(Name.INTEGRATION_MESOS_JDK_PATH, "jdk1.7.0_79"),
  INTEGRATION_MESOS_JDK_URL(Name.INTEGRATION_MESOS_JDK_URL,
      "https://alluxio-mesos.s3.amazonaws.com/jdk-7u79-linux-x64.tar.gz"),
  INTEGRATION_MESOS_PRINCIPAL(Name.INTEGRATION_MESOS_PRINCIPAL, "alluxio"),
  INTEGRATION_MESOS_ROLE(Name.INTEGRATION_MESOS_ROLE, "*"),
  INTEGRATION_MESOS_SECRET(Name.INTEGRATION_MESOS_SECRET, null),
  INTEGRATION_MESOS_USER(Name.INTEGRATION_MESOS_USER, ""),
  INTEGRATION_WORKER_RESOURCE_CPU(Name.INTEGRATION_WORKER_RESOURCE_CPU, 1),
  INTEGRATION_WORKER_RESOURCE_MEM(Name.INTEGRATION_WORKER_RESOURCE_MEM, "1024MB"),
  INTEGRATION_YARN_WORKERS_PER_HOST_MAX(Name.INTEGRATION_YARN_WORKERS_PER_HOST_MAX, 1),
  ;

  /**
   * A nested class to hold named string constants for their corresponding enum values.
   * Used for setting configuration in integration tests.
   */
  @ThreadSafe
  public static final class Name {
    public static final String CONF_DIR = "alluxio.conf.dir";
    public static final String DEBUG = "alluxio.debug";
    public static final String HOME = "alluxio.home";
    public static final String INTEGRATION_MASTER_RESOURCE_CPU =
        "alluxio.integration.master.resource.cpu";
    public static final String INTEGRATION_MASTER_RESOURCE_MEM =
        "alluxio.integration.master.resource.mem";
    public static final String INTEGRATION_MESOS_ALLUXIO_MASTER_NAME =
        "alluxio.integration.mesos.master.name";
    public static final String INTEGRATION_MESOS_ALLUXIO_MASTER_NODE_COUNT =
        "alluxio.integration.mesos.master.node.count";
    public static final String INTEGRATION_MESOS_ALLUXIO_WORKER_NAME =
        "alluxio.integration.mesos.worker.name";
    public static final String INTEGRATION_MESOS_ALLUXIO_JAR_URL =
        "alluxio.integration.mesos.alluxio.jar.url";
    public static final String INTEGRATION_MESOS_JDK_PATH = "alluxio.integration.mesos.jdk.path";
    public static final String INTEGRATION_MESOS_JDK_URL = "alluxio.integration.mesos.jdk.url";
    public static final String INTEGRATION_MESOS_PRINCIPAL = "alluxio.integration.mesos.principal";
    public static final String INTEGRATION_MESOS_ROLE = "alluxio.integration.mesos.role";
    public static final String INTEGRATION_MESOS_SECRET = "alluxio.integration.mesos.secret";
    public static final String INTEGRATION_MESOS_USER = "alluxio.integration.mesos.user";
    public static final String INTEGRATION_WORKER_RESOURCE_CPU =
        "alluxio.integration.worker.resource.cpu";
    public static final String INTEGRATION_WORKER_RESOURCE_MEM =
        "alluxio.integration.worker.resource.mem";
    public static final String INTEGRATION_YARN_WORKERS_PER_HOST_MAX =
        "alluxio.integration.yarn.workers.per.host.max";
    public static final String KEY_VALUE_ENABLED = "alluxio.keyvalue.enabled";
    public static final String KEY_VALUE_PARTITION_SIZE_BYTES_MAX =
        "alluxio.keyvalue.partition.size.bytes.max";
    public static final String LOGGER_TYPE = "alluxio.logger.type";
    public static final String LOGS_DIR = "alluxio.logs.dir";
    public static final String METRICS_CONF_FILE = "alluxio.metrics.conf.file";
    public static final String NETWORK_HOST_RESOLUTION_TIMEOUT_MS =
        "alluxio.network.host.resolution.timeout.ms";
    public static final String NETWORK_THRIFT_FRAME_SIZE_BYTES_MAX =
        "alluxio.network.thrift.frame.size.bytes.max";
    public static final String SITE_CONF_DIR = "alluxio.site.conf.dir";
    public static final String TEST_MODE = "alluxio.test.mode";
    public static final String VERSION = "alluxio.version";
    public static final String WEB_RESOURCES = "alluxio.web.resources";
    public static final String WEB_THREADS = "alluxio.web.threads";
    public static final String WORK_DIR = "alluxio.work.dir";
    public static final String ZOOKEEPER_ADDRESS = "alluxio.zookeeper.address";
    public static final String ZOOKEEPER_ELECTION_PATH = "alluxio.zookeeper.election.path";
    public static final String ZOOKEEPER_ENABLED = "alluxio.zookeeper.enabled";
    public static final String ZOOKEEPER_LEADER_INQUIRY_RETRY_COUNT =
        "alluxio.zookeeper.leader.inquiry.retry";
    public static final String ZOOKEEPER_LEADER_PATH = "alluxio.zookeeper.leader.path";

   //
    // UFS related properties
    //
    public static final String UNDERFS_ADDRESS = "alluxio.underfs.address";
    public static final String UNDERFS_ALLOW_SET_OWNER_FAILURE =
        "alluxio.underfs.allow.set.owner.failure";
    public static final String UNDERFS_LISTING_LENGTH = "alluxio.underfs.listing.length";
    public static final String UNDERFS_GCS_OWNER_ID_TO_USERNAME_MAPPING =
        "alluxio.underfs.gcs.owner.id.to.username.mapping";
    public static final String UNDERFS_GLUSTERFS_IMPL = "alluxio.underfs.glusterfs.impl";
    public static final String UNDERFS_GLUSTERFS_MOUNTS = "alluxio.underfs.glusterfs.mounts";
    public static final String UNDERFS_GLUSTERFS_MR_DIR =
        "alluxio.underfs.glusterfs.mapred.system.dir";
    public static final String UNDERFS_GLUSTERFS_VOLUMES = "alluxio.underfs.glusterfs.volumes";
    public static final String UNDERFS_HDFS_CONFIGURATION = "alluxio.underfs.hdfs.configuration";
    public static final String UNDERFS_HDFS_IMPL = "alluxio.underfs.hdfs.impl";
    public static final String UNDERFS_HDFS_PREFIXES = "alluxio.underfs.hdfs.prefixes";
    public static final String UNDERFS_HDFS_REMOTE = "alluxio.underfs.hdfs.remote";
    public static final String UNDERFS_OBJECT_STORE_MOUNT_SHARED_PUBLICLY =
        "alluxio.underfs.object.store.mount.shared.publicly";
    public static final String UNDERFS_OSS_CONNECT_MAX = "alluxio.underfs.oss.connection.max";
    public static final String UNDERFS_OSS_CONNECT_TIMEOUT =
        "alluxio.underfs.oss.connection.timeout.ms";
    public static final String UNDERFS_OSS_CONNECT_TTL = "alluxio.underfs.oss.connection.ttl";
    public static final String UNDERFS_OSS_SOCKET_TIMEOUT = "alluxio.underfs.oss.socket.timeout.ms";
    public static final String UNDERFS_S3A_INHERIT_ACL = "alluxio.underfs.s3a.inherit_acl";
    public static final String UNDERFS_S3A_CONSISTENCY_TIMEOUT_MS =
        "alluxio.underfs.s3a.consistency.timeout.ms";
    public static final String UNDERFS_S3A_REQUEST_TIMEOUT_MS =
        "alluxio.underfs.s3a.request.timeout.ms";
    public static final String UNDERFS_S3A_SECURE_HTTP_ENABLED =
        "alluxio.underfs.s3a.secure.http.enabled";
    public static final String UNDERFS_S3A_SERVER_SIDE_ENCRYPTION_ENABLED =
        "alluxio.underfs.s3a.server.side.encryption.enabled";
    public static final String UNDERFS_S3A_SIGNER_ALGORITHM =
        "alluxio.underfs.s3a.signer.algorithm";
    public static final String UNDERFS_S3A_SOCKET_TIMEOUT_MS =
        "alluxio.underfs.s3a.socket.timeout.ms";
    public static final String UNDERFS_S3_ADMIN_THREADS_MAX =
        "alluxio.underfs.s3.admin.threads.max";
    public static final String UNDERFS_S3_DISABLE_DNS_BUCKETS =
        "alluxio.underfs.s3.disable.dns.buckets";
    public static final String UNDERFS_S3_ENDPOINT = "alluxio.underfs.s3.endpoint";
    public static final String UNDERFS_S3_ENDPOINT_HTTPS_PORT =
        "alluxio.underfs.s3.endpoint.https.port";
    public static final String UNDERFS_S3_ENDPOINT_HTTP_PORT =
        "alluxio.underfs.s3.endpoint.http.port";
    public static final String UNDERFS_S3_OWNER_ID_TO_USERNAME_MAPPING =
        "alluxio.underfs.s3.owner.id.to.username.mapping";
    public static final String UNDERFS_S3_PROXY_HOST = "alluxio.underfs.s3.proxy.host";
    public static final String UNDERFS_S3_PROXY_HTTPS_ONLY = "alluxio.underfs.s3.proxy.https.only";
    public static final String UNDERFS_S3_PROXY_PORT = "alluxio.underfs.s3.proxy.port";
    public static final String UNDERFS_S3_THREADS_MAX = "alluxio.underfs.s3.threads.max";
    public static final String UNDERFS_S3_UPLOAD_THREADS_MAX =
        "alluxio.underfs.s3.upload.threads.max";

    //
    // UFS access control related properties
    //
    public static final String GCS_ACCESS_KEY = "fs.gcs.accessKeyId";
    public static final String GCS_SECRET_KEY = "fs.gcs.secretAccessKey";
    public static final String OSS_ACCESS_KEY = "fs.oss.accessKeyId";
    public static final String OSS_ENDPOINT_KEY = "fs.oss.endpoint";
    public static final String OSS_SECRET_KEY = "fs.oss.accessKeySecret";
    public static final String S3A_ACCESS_KEY = "aws.accessKeyId";
    public static final String S3A_SECRET_KEY = "aws.secretKey";
    public static final String S3N_ACCESS_KEY = "fs.s3n.awsAccessKeyId";
    public static final String S3N_SECRET_KEY = "fs.s3n.awsSecretAccessKey";
    public static final String SWIFT_API_KEY = "fs.swift.apikey";
    public static final String SWIFT_AUTH_METHOD_KEY = "fs.swift.auth.method";
    public static final String SWIFT_AUTH_URL_KEY = "fs.swift.auth.url";
    public static final String SWIFT_PASSWORD_KEY = "fs.swift.password";
    public static final String SWIFT_SIMULATION = "fs.swift.simulation";
    public static final String SWIFT_TENANT_KEY = "fs.swift.tenant";
    public static final String SWIFT_USER_KEY = "fs.swift.user";
    public static final String SWIFT_USE_PUBLIC_URI_KEY = "fs.swift.use.public.url";
    public static final String SWIFT_REGION_KEY = "fs.swift.region";

    //
    // Master related properties
    //
    public static final String MASTER_ADDRESS = "alluxio.master.address";
    public static final String MASTER_BIND_HOST = "alluxio.master.bind.host";
    public static final String MASTER_CONNECTION_TIMEOUT_MS =
            "alluxio.master.connection.timeout.ms";
    public static final String MASTER_FILE_ASYNC_PERSIST_HANDLER =
        "alluxio.master.file.async.persist.handler";
    public static final String MASTER_FORMAT_FILE_PREFIX = "alluxio.master.format.file_prefix";
    public static final String MASTER_HEARTBEAT_INTERVAL_MS =
        "alluxio.master.heartbeat.interval.ms";
    public static final String MASTER_HOSTNAME = "alluxio.master.hostname";
    public static final String MASTER_JOURNAL_FLUSH_BATCH_TIME_MS =
        "alluxio.master.journal.flush.batch.time.ms";
    public static final String MASTER_JOURNAL_FLUSH_TIMEOUT_MS =
        "alluxio.master.journal.flush.timeout.ms";
    public static final String MASTER_JOURNAL_FOLDER = "alluxio.master.journal.folder";
    public static final String MASTER_JOURNAL_FORMATTER_CLASS =
        "alluxio.master.journal.formatter.class";
    public static final String MASTER_JOURNAL_LOG_SIZE_BYTES_MAX =
        "alluxio.master.journal.log.size.bytes.max";
    public static final String MASTER_JOURNAL_TAILER_SHUTDOWN_QUIET_WAIT_TIME_MS =
        "alluxio.master.journal.tailer.shutdown.quiet.wait.time.ms";
    public static final String MASTER_JOURNAL_TAILER_SLEEP_TIME_MS =
        "alluxio.master.journal.tailer.sleep.time.ms";
    public static final String MASTER_KEYTAB_KEY_FILE = "alluxio.master.keytab.file";
    public static final String MASTER_LINEAGE_CHECKPOINT_CLASS =
        "alluxio.master.lineage.checkpoint.class";
    public static final String MASTER_LINEAGE_CHECKPOINT_INTERVAL_MS =
        "alluxio.master.lineage.checkpoint.interval.ms";
    public static final String MASTER_LINEAGE_RECOMPUTE_INTERVAL_MS =
        "alluxio.master.lineage.recompute.interval.ms";
    public static final String MASTER_LINEAGE_RECOMPUTE_LOG_PATH =
        "alluxio.master.lineage.recompute.log.path";
    public static final String MASTER_PRINCIPAL = "alluxio.master.principal";
    public static final String MASTER_RETRY = "alluxio.master.retry";
    public static final String MASTER_RPC_PORT = "alluxio.master.port";
    public static final String MASTER_STARTUP_CONSISTENCY_CHECK_ENABLED =
        "alluxio.master.startup.consistency.check.enabled";
    public static final String MASTER_TIERED_STORE_GLOBAL_LEVEL0_ALIAS =
        "alluxio.master.tieredstore.global.level0.alias";
    public static final String MASTER_TIERED_STORE_GLOBAL_LEVEL1_ALIAS =
        "alluxio.master.tieredstore.global.level1.alias";
    public static final String MASTER_TIERED_STORE_GLOBAL_LEVEL2_ALIAS =
        "alluxio.master.tieredstore.global.level2.alias";
    public static final String MASTER_TIERED_STORE_GLOBAL_LEVELS =
        "alluxio.master.tieredstore.global.levels";
    public static final String MASTER_TTL_CHECKER_INTERVAL_MS =
        "alluxio.master.ttl.checker.interval.ms";
    public static final String MASTER_WEB_BIND_HOST = "alluxio.master.web.bind.host";
    public static final String MASTER_WEB_HOSTNAME = "alluxio.master.web.hostname";
    public static final String MASTER_WEB_PORT = "alluxio.master.web.port";
    public static final String MASTER_WHITELIST = "alluxio.master.whitelist";
    public static final String MASTER_WORKER_THREADS_MAX = "alluxio.master.worker.threads.max";
    public static final String MASTER_WORKER_THREADS_MIN = "alluxio.master.worker.threads.min";
    public static final String MASTER_WORKER_TIMEOUT_MS = "alluxio.master.worker.timeout.ms";

    //
    // Worker related properties
    //
    public static final String WORKER_ALLOCATOR_CLASS = "alluxio.worker.allocator.class";
    public static final String WORKER_BIND_HOST = "alluxio.worker.bind.host";
    public static final String WORKER_BLOCK_HEARTBEAT_INTERVAL_MS =
        "alluxio.worker.block.heartbeat.interval.ms";
    public static final String WORKER_BLOCK_HEARTBEAT_TIMEOUT_MS =
        "alluxio.worker.block.heartbeat.timeout.ms";
    public static final String WORKER_BLOCK_THREADS_MAX = "alluxio.worker.block.threads.max";
    public static final String WORKER_BLOCK_THREADS_MIN = "alluxio.worker.block.threads.min";
    public static final String WORKER_DATA_BIND_HOST = "alluxio.worker.data.bind.host";
    public static final String WORKER_DATA_FOLDER = "alluxio.worker.data.folder";
    public static final String WORKER_DATA_HOSTNAME = "alluxio.worker.data.hostname";
    public static final String WORKER_DATA_PORT = "alluxio.worker.data.port";
    public static final String WORKER_DATA_SERVER_CLASS = "alluxio.worker.data.server.class";
    public static final String WORKER_DATA_SERVER_DOMAIN_SOCKET_ADDRESS =
        "alluxio.worker.data.server.domain.socket.address";
    public static final String WORKER_DATA_TMP_FOLDER = "alluxio.worker.data.folder.tmp";
    public static final String WORKER_DATA_TMP_SUBDIR_MAX = "alluxio.worker.data.tmp.subdir.max";
    public static final String WORKER_EVICTOR_CLASS = "alluxio.worker.evictor.class";
    public static final String WORKER_EVICTOR_LRFU_ATTENUATION_FACTOR =
        "alluxio.worker.evictor.lrfu.attenuation.factor";
    public static final String WORKER_EVICTOR_LRFU_STEP_FACTOR =
        "alluxio.worker.evictor.lrfu.step.factor";
    public static final String WORKER_FILESYSTEM_HEARTBEAT_INTERVAL_MS =
        "alluxio.worker.filesystem.heartbeat.interval.ms";
    public static final String WORKER_FILE_PERSIST_POOL_SIZE =
        "alluxio.worker.file.persist.pool.size";
    public static final String WORKER_FILE_PERSIST_RATE_LIMIT =
        "alluxio.worker.file.persist.rate.limit";
    public static final String WORKER_FILE_PERSIST_RATE_LIMIT_ENABLED =
        "alluxio.worker.file.persist.rate.limit.enabled";
    public static final String WORKER_FILE_BUFFER_SIZE = "alluxio.worker.file.buffer.size";
    public static final String WORKER_HOSTNAME = "alluxio.worker.hostname";
    public static final String WORKER_KEYTAB_FILE = "alluxio.worker.keytab.file";
    public static final String WORKER_MEMORY_SIZE = "alluxio.worker.memory.size";
    public static final String WORKER_NETWORK_NETTY_BACKLOG =
        "alluxio.worker.network.netty.backlog";
    public static final String WORKER_NETWORK_NETTY_BOSS_THREADS =
        "alluxio.worker.network.netty.boss.threads";
    public static final String WORKER_NETWORK_NETTY_BUFFER_RECEIVE =
        "alluxio.worker.network.netty.buffer.receive";
    public static final String WORKER_NETWORK_NETTY_BUFFER_SEND =
        "alluxio.worker.network.netty.buffer.send";
    public static final String WORKER_NETWORK_NETTY_CHANNEL =
        "alluxio.worker.network.netty.channel";
    public static final String WORKER_NETWORK_NETTY_FILE_TRANSFER_TYPE =
        "alluxio.worker.network.netty.file.transfer";
    public static final String WORKER_NETWORK_NETTY_SHUTDOWN_QUIET_PERIOD =
        "alluxio.worker.network.netty.shutdown.quiet.period";
    public static final String WORKER_NETWORK_NETTY_SHUTDOWN_TIMEOUT =
        "alluxio.worker.network.netty.shutdown.timeout";
    public static final String WORKER_NETWORK_NETTY_WATERMARK_HIGH =
        "alluxio.worker.network.netty.watermark.high";
    public static final String WORKER_NETWORK_NETTY_WATERMARK_LOW =
        "alluxio.worker.network.netty.watermark.low";
    public static final String WORKER_NETWORK_NETTY_WORKER_THREADS =
        "alluxio.worker.network.netty.worker.threads";
    public static final String WORKER_NETWORK_NETTY_WRITER_BUFFER_SIZE_PACKETS =
        "alluxio.worker.network.netty.writer.buffer.size.packets";
    public static final String WORKER_NETWORK_NETTY_READER_BUFFER_SIZE_PACKETS =
        "alluxio.worker.network.netty.reader.buffer.size.packets";
    public static final String WORKER_NETWORK_NETTY_READER_PACKET_SIZE_BYTES =
        "alluxio.worker.network.netty.reader.packet.size.bytes";
    public static final String WORKER_NETWORK_NETTY_BLOCK_READER_THREADS_MAX =
        "alluxio.worker.network.netty.block.reader.threads.max";
    public static final String WORKER_NETWORK_NETTY_BLOCK_WRITER_THREADS_MAX =
        "alluxio.worker.network.netty.block.writer.threads.max";
    public static final String WORKER_NETWORK_NETTY_FILE_READER_THREADS_MAX =
        "alluxio.worker.network.netty.file.reader.threads.max";
    public static final String WORKER_NETWORK_NETTY_FILE_WRITER_THREADS_MAX =
        "alluxio.worker.network.netty.file.writer.threads.max";
    public static final String WORKER_PRINCIPAL = "alluxio.worker.principal";
    public static final String WORKER_RPC_PORT = "alluxio.worker.port";
    public static final String WORKER_SESSION_TIMEOUT_MS = "alluxio.worker.session.timeout.ms";
    public static final String WORKER_TIERED_STORE_BLOCK_LOCK_READERS =
         "alluxio.worker.tieredstore.block.lock.readers";
    public static final String WORKER_TIERED_STORE_BLOCK_LOCKS =
        "alluxio.worker.tieredstore.block.locks";
    public static final String WORKER_TIERED_STORE_LEVEL0_ALIAS =
        "alluxio.worker.tieredstore.level0.alias";
    public static final String WORKER_TIERED_STORE_LEVEL0_DIRS_PATH =
        "alluxio.worker.tieredstore.level0.dirs.path";
    public static final String WORKER_TIERED_STORE_LEVEL0_DIRS_QUOTA =
        "alluxio.worker.tieredstore.level0.dirs.quota";
    public static final String WORKER_TIERED_STORE_LEVEL0_RESERVED_RATIO =
        "alluxio.worker.tieredstore.level0.reserved.ratio";
    public static final String WORKER_TIERED_STORE_LEVEL1_ALIAS =
        "alluxio.worker.tieredstore.level1.alias";
    public static final String WORKER_TIERED_STORE_LEVEL1_DIRS_PATH =
        "alluxio.worker.tieredstore.level1.dirs.path";
    public static final String WORKER_TIERED_STORE_LEVEL1_DIRS_QUOTA =
        "alluxio.worker.tieredstore.level1.dirs.quota";
    public static final String WORKER_TIERED_STORE_LEVEL1_RESERVED_RATIO =
        "alluxio.worker.tieredstore.level1.reserved.ratio";
    public static final String WORKER_TIERED_STORE_LEVEL2_ALIAS =
        "alluxio.worker.tieredstore.level2.alias";
    public static final String WORKER_TIERED_STORE_LEVEL2_DIRS_PATH =
        "alluxio.worker.tieredstore.level2.dirs.path";
    public static final String WORKER_TIERED_STORE_LEVEL2_DIRS_QUOTA =
        "alluxio.worker.tieredstore.level2.dirs.quota";
    public static final String WORKER_TIERED_STORE_LEVEL2_RESERVED_RATIO =
        "alluxio.worker.tieredstore.level2.reserved.ratio";
    public static final String WORKER_TIERED_STORE_LEVELS = "alluxio.worker.tieredstore.levels";
    public static final String WORKER_TIERED_STORE_RESERVER_ENABLED =
        "alluxio.worker.tieredstore.reserver.enabled";
    public static final String WORKER_TIERED_STORE_RESERVER_INTERVAL_MS =
        "alluxio.worker.tieredstore.reserver.interval.ms";
    public static final String WORKER_TIERED_STORE_RETRY = "alluxio.worker.tieredstore.retry";
    public static final String WORKER_WEB_BIND_HOST = "alluxio.worker.web.bind.host";
    public static final String WORKER_WEB_HOSTNAME = "alluxio.worker.web.hostname";
    public static final String WORKER_WEB_PORT = "alluxio.worker.web.port";

    //
    // Proxy related properties
    //
    public static final String PROXY_STREAM_CACHE_TIMEOUT_MS =
        "alluxio.proxy.stream.cache.timeout.ms";
    public static final String PROXY_WEB_BIND_HOST = "alluxio.proxy.web.bind.host";
    public static final String PROXY_WEB_HOSTNAME = "alluxio.proxy.web.hostname";
    public static final String PROXY_WEB_PORT = "alluxio.proxy.web.port";

    //
    // User related properties
    //
    public static final String USER_BLOCK_MASTER_CLIENT_THREADS =
        "alluxio.user.block.master.client.threads";
    public static final String USER_BLOCK_REMOTE_READER_CLASS =
        "alluxio.user.block.remote.reader.class";
    public static final String USER_BLOCK_REMOTE_READ_BUFFER_SIZE_BYTES =
        "alluxio.user.block.remote.read.buffer.size.bytes";
    public static final String USER_BLOCK_REMOTE_WRITER_CLASS =
        "alluxio.user.block.remote.writer.class";
    public static final String USER_BLOCK_SIZE_BYTES_DEFAULT =
        "alluxio.user.block.size.bytes.default";
    public static final String USER_BLOCK_WORKER_CLIENT_THREADS =
        "alluxio.user.block.worker.client.threads";
    public static final String USER_BLOCK_WORKER_CLIENT_POOL_SIZE_MAX =
        "alluxio.user.block.worker.client.pool.size.max";
    public static final String USER_BLOCK_WORKER_CLIENT_POOL_GC_THRESHOLD_MS =
        "alluxio.user.block.worker.client.pool.gc.threshold.ms";
    public static final String USER_DATE_FORMAT_PATTERN =
        "alluxio.user.date.format.pattern";
    public static final String USER_FAILED_SPACE_REQUEST_LIMITS =
        "alluxio.user.failed.space.request.limits";
    public static final String USER_FILE_BUFFER_BYTES = "alluxio.user.file.buffer.bytes";
    public static final String USER_FILE_CACHE_PARTIALLY_READ_BLOCK =
        "alluxio.user.file.cache.partially.read.block";
    public static final String USER_FILE_MASTER_CLIENT_THREADS =
        "alluxio.user.file.master.client.threads";
    public static final String USER_FILE_PASSIVE_CACHE_ENABLED =
        "alluxio.user.file.passive.cache.enabled";
    public static final String USER_FILE_READ_TYPE_DEFAULT = "alluxio.user.file.readtype.default";
    public static final String USER_FILE_SEEK_BUFFER_SIZE_BYTES =
        "alluxio.user.file.seek.buffer.size.bytes";
    public static final String USER_FILE_WAITCOMPLETED_POLL_MS =
        "alluxio.user.file.waitcompleted.poll.ms";
    public static final String USER_FILE_WORKER_CLIENT_THREADS =
        "alluxio.user.file.worker.client.threads";
    public static final String USER_FILE_WORKER_CLIENT_POOL_SIZE_MAX =
        "alluxio.user.file.worker.client.pool.size.max";
    public static final String USER_FILE_WORKER_CLIENT_POOL_GC_THRESHOLD_MS =
        "alluxio.user.file.worker.client.pool.gc.threshold.ms";
    public static final String USER_FILE_WRITE_LOCATION_POLICY =
        "alluxio.user.file.write.location.policy.class";
    public static final String USER_FILE_WRITE_AVOID_EVICTION_POLICY_RESERVED_BYTES =
        "alluxio.user.file.write.avoid.eviction.policy.reserved.size.bytes";
    public static final String USER_FILE_WRITE_TYPE_DEFAULT = "alluxio.user.file.writetype.default";
    public static final String USER_FILE_WRITE_TIER_DEFAULT =
        "alluxio.user.file.write.tier.default";
    public static final String USER_HEARTBEAT_INTERVAL_MS = "alluxio.user.heartbeat.interval.ms";
    public static final String USER_HOSTNAME = "alluxio.user.hostname";
    public static final String USER_LINEAGE_ENABLED = "alluxio.user.lineage.enabled";
    public static final String USER_LINEAGE_MASTER_CLIENT_THREADS =
        "alluxio.user.lineage.master.client.threads";
    public static final String USER_LOCAL_READER_PACKET_SIZE_BYTES =
        "alluxio.user.local.reader.packet.size.bytes";
    public static final String USER_LOCAL_WRITER_PACKET_SIZE_BYTES =
        "alluxio.user.local.writer.packet.size.bytes";
    public static final String USER_NETWORK_NETTY_CHANNEL = "alluxio.user.network.netty.channel";
    public static final String USER_NETWORK_NETTY_TIMEOUT_MS =
        "alluxio.user.network.netty.timeout.ms";
    public static final String USER_NETWORK_NETTY_WORKER_THREADS =
        "alluxio.user.network.netty.worker.threads";
    public static final String USER_NETWORK_NETTY_CHANNEL_POOL_SIZE_MAX =
        "alluxio.user.network.netty.channel.pool.size.max";
    public static final String USER_NETWORK_NETTY_CHANNEL_POOL_GC_THRESHOLD_MS =
        "alluxio.user.network.netty.channel.pool.gc.threshold.ms";
    public static final String USER_NETWORK_NETTY_CHANNEL_POOL_DISABLED =
        "alluxio.user.network.netty.channel.pool.disabled";
    public static final String USER_NETWORK_NETTY_WRITER_PACKET_SIZE_BYTES =
        "alluxio.user.network.netty.writer.packet.size.bytes";
    public static final String USER_NETWORK_NETTY_WRITER_BUFFER_SIZE_PACKETS =
        "alluxio.user.network.netty.writer.buffer.size.packets";
    public static final String USER_NETWORK_NETTY_READER_BUFFER_SIZE_PACKETS =
        "alluxio.user.network.netty.reader.buffer.size.packets";
    public static final String USER_NETWORK_NETTY_READER_CANCEL_ENABLED =
        "alluxio.user.network.netty.reader.cancel.enabled";
    public static final String USER_RPC_RETRY_BASE_SLEEP_MS =
        "alluxio.user.rpc.retry.base.sleep.ms";
    public static final String USER_RPC_RETRY_MAX_NUM_RETRY =
        "alluxio.user.rpc.retry.max.num.retry";
    public static final String USER_RPC_RETRY_MAX_SLEEP_MS =
        "alluxio.user.rpc.retry.max.sleep.ms";
    public static final String USER_UFS_DELEGATION_ENABLED = "alluxio.user.ufs.delegation.enabled";
    public static final String USER_UFS_DELEGATION_READ_BUFFER_SIZE_BYTES =
        "alluxio.user.ufs.delegation.read.buffer.size.bytes";
    public static final String USER_UFS_DELEGATION_WRITE_BUFFER_SIZE_BYTES =
        "alluxio.user.ufs.delegation.write.buffer.size.bytes";
    public static final String USER_UFS_FILE_READER_CLASS =
        "alluxio.user.ufs.file.reader.class";
    public static final String USER_UFS_FILE_WRITER_CLASS =
        "alluxio.user.ufs.file.writer.class";
<<<<<<< HEAD
    public static final String USER_LOCAL_READER_PACKET_SIZE_BYTES =
        "alluxio.user.local.reader.packet.size.bytes";
    public static final String USER_LOCAL_WRITER_PACKET_SIZE_BYTES =
        "alluxio.user.local.writer.packet.size.bytes";
    public static final String USER_PACKET_STREAMING_ENABLED =
        "alluxio.user.packet.streaming.enabled";
    public static final String UESER_NETWORK_NETTY_PACKET_READER_ALLOCATOR_SIZE =
        "alluxio.user.network.netty.packet.reader.allocator.size";
=======
    public static final String USER_UFS_BLOCK_READ_LOCATION_POLICY =
        "alluxio.user.ufs.block.read.location.policy";
    public static final String USER_UFS_BLOCK_READ_LOCATION_POLICY_DETERMINISTIC_HASH_SHARDS =
        "alluxio.user.ufs.block.read.location.policy.deterministic.hash.shards";
    public static final String USER_UFS_BLOCK_READ_CONCURRENCY_MAX =
        "alluxio.user.ufs.block.read.concurrency.max";
    public static final String USER_UFS_BLOCK_OPEN_TIMEOUT_MS =
        "alluxio.user.ufs.block.open.timeout.ms";
    public static final String USER_SHORT_CIRCUIT_ENABLED = "alluxio.user.short.circuit.disabled";
>>>>>>> 5db3b54a

    //
    // FUSE integration related properties
    //
    public static final String FUSE_CACHED_PATHS_MAX = "alluxio.fuse.cached.paths.max";
    public static final String FUSE_DEBUG_ENABLED = "alluxio.fuse.debug.enabled";
    public static final String FUSE_FS_NAME = "alluxio.fuse.fs.name";
    public static final String FUSE_FS_ROOT = "alluxio.fuse.fs.root";
    public static final String FUSE_MAXWRITE_BYTES = "alluxio.fuse.maxwrite.bytes";
    public static final String FUSE_MOUNT_DEFAULT = "alluxio.fuse.mount.default";

    //
    // Security related properties
    //
    public static final String SECURITY_AUTHENTICATION_CUSTOM_PROVIDER_CLASS =
        "alluxio.security.authentication.custom.provider.class";
    public static final String SECURITY_AUTHENTICATION_SOCKET_TIMEOUT_MS =
        "alluxio.security.authentication.socket.timeout.ms";
    public static final String SECURITY_AUTHENTICATION_TYPE =
        "alluxio.security.authentication.type";
    public static final String SECURITY_AUTHORIZATION_PERMISSION_ENABLED =
        "alluxio.security.authorization.permission.enabled";
    public static final String SECURITY_AUTHORIZATION_PERMISSION_SUPERGROUP =
        "alluxio.security.authorization.permission.supergroup";
    public static final String SECURITY_AUTHORIZATION_PERMISSION_UMASK =
        "alluxio.security.authorization.permission.umask";
    public static final String SECURITY_GROUP_MAPPING_CACHE_TIMEOUT_MS =
        "alluxio.security.group.mapping.cache.timeout.ms";
    public static final String SECURITY_GROUP_MAPPING_CLASS =
        "alluxio.security.group.mapping.class";
    public static final String SECURITY_LOGIN_USERNAME = "alluxio.security.login.username";

    private Name() {} // prevent instantiation
  }

  /** A map from a property key's string name to the key. */
  private static final Map<String, PropertyKey> KEYS_MAP = initKeysMap();

  /** Property name. */
  private final String mName;

  /** Property name. */
  private final String mDefaultValue;

  /**
   * @param keyStr string of property key
   * @return whether the input is a valid property name
   */
  public static boolean isValid(String keyStr) {
    return KEYS_MAP.containsKey(keyStr);
  }

  /**
   * Parses a string and return its corresponding {@link PropertyKey}, throwing exception if no such
   * a property can be found.
   *
   * @param keyStr string of property key
   * @return corresponding property
   */
  public static PropertyKey fromString(String keyStr) {
    PropertyKey key = KEYS_MAP.get(keyStr);
    if (key == null) {
      throw new IllegalArgumentException("Invalid property key " + keyStr);
    }
    return key;
  }

  /**
   * @return a Map from property key name to the key
   */
  private static Map<String, PropertyKey> initKeysMap() {
    Map<String, PropertyKey> map = new HashMap<>();
    for (PropertyKey key : PropertyKey.values()) {
      map.put(key.toString(), key);
    }
    return map;
  }

  /**
   * Constructs a configuration property.
   *
   * @param property String of this property
   * @param defaultValue Default value of this property in compile time if not null
   */
  PropertyKey(String property, Object defaultValue) {
    mName = property;
    if (defaultValue == null) {
      mDefaultValue = null;
    } else {
      mDefaultValue = defaultValue.toString();
    }
  }

  @Override
  public String toString() {
    return mName;
  }

  /**
   * @return the default value of a property key
   */
  public String getDefaultValue() {
    return mDefaultValue;
  }

}<|MERGE_RESOLUTION|>--- conflicted
+++ resolved
@@ -172,6 +172,7 @@
   WORKER_DATA_FOLDER(Name.WORKER_DATA_FOLDER, "/alluxioworker/"),
   WORKER_DATA_HOSTNAME(Name.WORKER_DATA_HOSTNAME, null),
   WORKER_DATA_PORT(Name.WORKER_DATA_PORT, 29999),
+  // This has been deprecated since 1.5 and will be removed in 2.0.
   WORKER_DATA_SERVER_CLASS(Name.WORKER_DATA_SERVER_CLASS, "alluxio.worker.netty.NettyDataServer"),
   WORKER_DATA_SERVER_DOMAIN_SOCKET_ADDRESS(Name.WORKER_DATA_SERVER_DOMAIN_SOCKET_ADDRESS, ""),
   WORKER_DATA_TMP_FOLDER(Name.WORKER_DATA_TMP_FOLDER, ".tmp_blocks"),
@@ -316,13 +317,6 @@
   // Deprecated. It will be removed in 2.0.0.
   USER_UFS_FILE_WRITER_CLASS(Name.USER_UFS_FILE_WRITER_CLASS,
       "alluxio.client.netty.NettyUnderFileSystemFileWriter"),
-<<<<<<< HEAD
-  USER_LOCAL_READER_PACKET_SIZE_BYTES(Name.USER_LOCAL_READER_PACKET_SIZE_BYTES, "8MB"),
-  USER_LOCAL_WRITER_PACKET_SIZE_BYTES(Name.USER_LOCAL_WRITER_PACKET_SIZE_BYTES, "64KB"),
-  UESER_NETWORK_NETTY_PACKET_READER_ALLOCATOR_SIZE(
-      Name.UESER_NETWORK_NETTY_PACKET_READER_ALLOCATOR_SIZE, "64KB"),
-  USER_PACKET_STREAMING_ENABLED(Name.USER_PACKET_STREAMING_ENABLED, false),
-=======
   USER_UFS_BLOCK_READ_LOCATION_POLICY(Name.USER_UFS_BLOCK_READ_LOCATION_POLICY,
       "alluxio.client.file.policy.LocalFirstPolicy"),
   USER_UFS_BLOCK_READ_LOCATION_POLICY_DETERMINISTIC_HASH_SHARDS(
@@ -331,7 +325,6 @@
       Integer.MAX_VALUE),
   USER_UFS_BLOCK_OPEN_TIMEOUT_MS(Name.USER_UFS_BLOCK_OPEN_TIMEOUT_MS, 300000),
   USER_SHORT_CIRCUIT_ENABLED(Name.USER_SHORT_CIRCUIT_ENABLED, true),
->>>>>>> 5db3b54a
 
   //
   // FUSE integration related properties
@@ -799,16 +792,6 @@
         "alluxio.user.ufs.file.reader.class";
     public static final String USER_UFS_FILE_WRITER_CLASS =
         "alluxio.user.ufs.file.writer.class";
-<<<<<<< HEAD
-    public static final String USER_LOCAL_READER_PACKET_SIZE_BYTES =
-        "alluxio.user.local.reader.packet.size.bytes";
-    public static final String USER_LOCAL_WRITER_PACKET_SIZE_BYTES =
-        "alluxio.user.local.writer.packet.size.bytes";
-    public static final String USER_PACKET_STREAMING_ENABLED =
-        "alluxio.user.packet.streaming.enabled";
-    public static final String UESER_NETWORK_NETTY_PACKET_READER_ALLOCATOR_SIZE =
-        "alluxio.user.network.netty.packet.reader.allocator.size";
-=======
     public static final String USER_UFS_BLOCK_READ_LOCATION_POLICY =
         "alluxio.user.ufs.block.read.location.policy";
     public static final String USER_UFS_BLOCK_READ_LOCATION_POLICY_DETERMINISTIC_HASH_SHARDS =
@@ -818,7 +801,6 @@
     public static final String USER_UFS_BLOCK_OPEN_TIMEOUT_MS =
         "alluxio.user.ufs.block.open.timeout.ms";
     public static final String USER_SHORT_CIRCUIT_ENABLED = "alluxio.user.short.circuit.disabled";
->>>>>>> 5db3b54a
 
     //
     // FUSE integration related properties

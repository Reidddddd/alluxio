--- conflicted
+++ resolved
@@ -25,6 +25,7 @@
 import alluxio.heartbeat.HeartbeatThread;
 import alluxio.metrics.MetricsSystem;
 import alluxio.thrift.BlockWorkerClientService;
+import alluxio.underfs.UfsManager;
 import alluxio.util.ThreadFactoryUtils;
 import alluxio.util.network.NetworkAddressUtils;
 import alluxio.util.network.NetworkAddressUtils.ServiceType;
@@ -108,24 +109,13 @@
 
   /**
    * Constructs a default block worker.
-<<<<<<< HEAD
    *
-   * @param workerId a reference for the id of this worker
    * @param ufsManager ufs manager
-   * @throws IOException if an IO exception occurs
    */
-  public DefaultBlockWorker(AtomicReference<Long> workerId, WorkerUfsManager ufsManager)
-      throws IOException {
+  DefaultBlockWorker(UfsManager ufsManager) {
     this(new BlockMasterClient(NetworkAddressUtils.getConnectAddress(ServiceType.MASTER_RPC)),
         new FileSystemMasterClient(NetworkAddressUtils.getConnectAddress(ServiceType.MASTER_RPC)),
-        new Sessions(), new TieredBlockStore(), workerId, ufsManager);
-=======
-   */
-  DefaultBlockWorker() {
-    this(new BlockMasterClient(NetworkAddressUtils.getConnectAddress(ServiceType.MASTER_RPC)),
-        new FileSystemMasterClient(NetworkAddressUtils.getConnectAddress(ServiceType.MASTER_RPC)),
-        new Sessions(), new TieredBlockStore());
->>>>>>> d13b5d70
+        new Sessions(), new TieredBlockStore(), ufsManager);
   }
 
   /**
@@ -135,23 +125,13 @@
    * @param fileSystemMasterClient a client for talking to the file system master
    * @param sessions an object for tracking and cleaning up client sessions
    * @param blockStore an Alluxio block store
-<<<<<<< HEAD
-   * @param workerId a reference for the id of this worker
    * @param ufsManager ufs manager
-   * @throws IOException if an IO exception occurs
-   */
-  public DefaultBlockWorker(BlockMasterClient blockMasterClient,
-      FileSystemMasterClient fileSystemMasterClient, Sessions sessions, BlockStore blockStore,
-      AtomicReference<Long> workerId, WorkerUfsManager ufsManager) throws IOException {
-    super(Executors.newFixedThreadPool(4,
-        ThreadFactoryUtils.build("block-worker-heartbeat-%d", true)));
-=======
    */
   DefaultBlockWorker(BlockMasterClient blockMasterClient,
-      FileSystemMasterClient fileSystemMasterClient, Sessions sessions, BlockStore blockStore) {
+      FileSystemMasterClient fileSystemMasterClient, Sessions sessions, BlockStore blockStore,
+      UfsManager ufsManager) {
     super(Executors
         .newFixedThreadPool(4, ThreadFactoryUtils.build("block-worker-heartbeat-%d", true)));
->>>>>>> d13b5d70
     mBlockMasterClient = blockMasterClient;
     mFileSystemMasterClient = fileSystemMasterClient;
     mHeartbeatReporter = new BlockHeartbeatReporter();
@@ -162,13 +142,8 @@
 
     mBlockStore.registerBlockStoreEventListener(mHeartbeatReporter);
     mBlockStore.registerBlockStoreEventListener(mMetricsReporter);
-<<<<<<< HEAD
-
     mUnderFileSystemBlockStore = new UnderFileSystemBlockStore(mBlockStore, ufsManager);
-=======
-    mUnderFileSystemBlockStore = new UnderFileSystemBlockStore(mBlockStore);
-
->>>>>>> d13b5d70
+
     Metrics.registerGauges(this);
   }
 

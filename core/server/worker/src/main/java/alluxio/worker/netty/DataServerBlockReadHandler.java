--- conflicted
+++ resolved
@@ -67,7 +67,6 @@
   private final class BlockReadRequestInternal extends ReadRequestInternal {
     BlockReader mBlockReader;
     final Protocol.OpenUfsBlockOptions mOpenUfsBlockOptions;
-    final boolean mNoCache;
 
     /**
      * Creates an instance of {@link BlockReadRequestInternal}.
@@ -75,18 +74,10 @@
      * @param request the block read request
      */
     BlockReadRequestInternal(Protocol.ReadRequest request) throws Exception {
-<<<<<<< HEAD
-      super(request.getSessionId(), request.getId(), request.getOffset(),
-          request.getOffset() + request.getLength(), request.getPacketSize());
-=======
       super(request.getId(), request.getOffset(), request.getOffset() + request.getLength(),
-          request.getPacketSize(), request.getSessionId());
-      mBlockReader = mWorker.readBlockRemote(mSessionId, mId, request.getLockId());
-      mWorker.accessBlock(mSessionId, mId);
->>>>>>> 6fd47339
+          request.getPacketSize());
 
       mOpenUfsBlockOptions = request.getOpenUfsBlockOptions();
-      mNoCache = request.getNoCache();
       // Note that we do not need to seek to offset since the block worker is created at the offset.
     }
 
@@ -193,7 +184,7 @@
       if (mWorker.openUfsBlock(request.mSessionId, request.mId, request.mOpenUfsBlockOptions)) {
         try {
           request.mBlockReader = mWorker
-              .readUfsBlock(request.mSessionId, request.mId, request.mStart, request.mNoCache);
+              .readUfsBlock(request.mSessionId, request.mId, request.mStart);
           return;
         } catch (Exception e) {
           mWorker.closeUfsBlock(request.mSessionId, request.mId);

/*
 * The Alluxio Open Foundation licenses this work under the Apache License, version 2.0
 * (the "License"). You may not use this work except in compliance with the License, which is
 * available at www.apache.org/licenses/LICENSE-2.0
 *
 * This software is distributed on an "AS IS" basis, WITHOUT WARRANTIES OR CONDITIONS OF ANY KIND,
 * either express or implied, as more fully set forth in the License.
 *
 * See the NOTICE file distributed with this work for information regarding copyright ownership.
 */

package alluxio.worker.block;

import static org.junit.Assert.assertEquals;
import static org.mockito.Matchers.anyLong;
import static org.mockito.Matchers.eq;
import static org.mockito.Mockito.doThrow;
import static org.mockito.Mockito.verify;
import static org.mockito.Mockito.when;

import alluxio.Configuration;
import alluxio.ConfigurationTestUtils;
import alluxio.Constants;
import alluxio.PropertyKey;
import alluxio.Sessions;
import alluxio.exception.BlockAlreadyExistsException;
import alluxio.thrift.LockBlockTOptions;
import alluxio.underfs.UnderFileSystem;
import alluxio.util.io.PathUtils;
import alluxio.worker.WorkerUfsManager;
import alluxio.worker.block.meta.BlockMeta;
import alluxio.worker.block.meta.StorageDir;
import alluxio.worker.block.meta.TempBlockMeta;
import alluxio.worker.block.options.OpenUfsBlockOptions;
import alluxio.worker.file.FileSystemMasterClient;

import org.junit.After;
import org.junit.Assert;
import org.junit.Before;
import org.junit.Rule;
import org.junit.Test;
import org.junit.rules.TemporaryFolder;
import org.junit.runner.RunWith;
import org.mockito.Mockito;
import org.powermock.api.mockito.PowerMockito;
import org.powermock.core.classloader.annotations.PrepareForTest;
import org.powermock.modules.junit4.PowerMockRunner;

import java.io.IOException;
import java.util.HashMap;
import java.util.HashSet;
import java.util.Random;
import java.util.Set;

/**
 * Unit tests for {@link DefaultBlockWorker}.
 */
@RunWith(PowerMockRunner.class)
@PrepareForTest(
    {BlockMasterClient.class, FileSystemMasterClient.class, BlockHeartbeatReporter.class,
        BlockMetricsReporter.class, BlockMeta.class, BlockStoreLocation.class, BlockStoreMeta.class,
        StorageDir.class, Configuration.class, UnderFileSystem.class, BlockWorker.class,
        Sessions.class})
public class BlockWorkerTest {

  /** Rule to create a new temporary folder during each test. */
  @Rule
  public TemporaryFolder mFolder = new TemporaryFolder();

  private BlockMasterClient mBlockMasterClient;
  private BlockStore mBlockStore;
  private FileSystemMasterClient mFileSystemMasterClient;
  private Random mRandom;
  private Sessions mSessions;
  private BlockWorker mBlockWorker;
  private WorkerUfsManager mUfsManager;

  /**
   * Sets up all dependencies before a test runs.
   */
  @Before
  public void before() throws IOException {
    mRandom = new Random();
    mBlockMasterClient = PowerMockito.mock(BlockMasterClient.class);
    mBlockStore = PowerMockito.mock(BlockStore.class);
    mFileSystemMasterClient = PowerMockito.mock(FileSystemMasterClient.class);
    mSessions = PowerMockito.mock(Sessions.class);
    mUfsManager = Mockito.mock(WorkerUfsManager.class);

    Configuration.set(PropertyKey.WORKER_TIERED_STORE_LEVELS, "2");

    Configuration.set(PropertyKey.Template.WORKER_TIERED_STORE_LEVEL_DIRS_QUOTA.format(1),
        String.valueOf(Constants.GB));
    Configuration.set(PropertyKey.WORKER_TIERED_STORE_LEVEL0_DIRS_PATH,
        mFolder.newFolder().getAbsolutePath());
    Configuration.set(PropertyKey.WORKER_DATA_PORT, Integer.toString(0));

    Configuration.set(PropertyKey.WORKER_TIERED_STORE_LEVEL1_ALIAS, "HDD");
    Configuration.set(PropertyKey.WORKER_TIERED_STORE_LEVEL1_DIRS_PATH,
        mFolder.newFolder().getAbsolutePath());

<<<<<<< HEAD
    mBlockWorker = new DefaultBlockWorker(mBlockMasterClient, mFileSystemMasterClient, mSessions,
        mBlockStore, new AtomicReference<>(10L), mUfsManager);
=======
    mBlockWorker =
        new DefaultBlockWorker(mBlockMasterClient, mFileSystemMasterClient, mSessions, mBlockStore);
>>>>>>> d13b5d70
  }

  /**
   * Resets the worker context.
   */
  @After
  public void after() throws IOException {
    ConfigurationTestUtils.resetConfiguration();
  }

  @Test
  public void openUnderFileSystemBlock() throws Exception {
    long blockId = mRandom.nextLong();
    LockBlockTOptions lockBlockTOptions = new LockBlockTOptions();
    lockBlockTOptions.setMaxUfsReadConcurrency(10);
    lockBlockTOptions.setUfsPath("/a");
    OpenUfsBlockOptions openUfsBlockOptions = new OpenUfsBlockOptions(lockBlockTOptions);

    long sessionId = 1;
    for (; sessionId < 11; sessionId++) {
      Assert.assertTrue(mBlockWorker.openUfsBlock(sessionId, blockId, openUfsBlockOptions));
    }
    Assert.assertFalse(mBlockWorker.openUfsBlock(sessionId, blockId, openUfsBlockOptions));
  }

  @Test
  public void closeUnderFileSystemBlock() throws Exception {
    long blockId = mRandom.nextLong();
    LockBlockTOptions lockBlockTOptions = new LockBlockTOptions();
    lockBlockTOptions.setMaxUfsReadConcurrency(10);
    lockBlockTOptions.setUfsPath("/a");
    OpenUfsBlockOptions openUfsBlockOptions = new OpenUfsBlockOptions(lockBlockTOptions);

    long sessionId = 1;
    for (; sessionId < 11; sessionId++) {
      Assert.assertTrue(mBlockWorker.openUfsBlock(sessionId, blockId, openUfsBlockOptions));
      mBlockWorker.closeUfsBlock(sessionId, blockId);
    }
    Assert.assertTrue(mBlockWorker.openUfsBlock(sessionId, blockId, openUfsBlockOptions));
  }

  /**
   * Tests the {@link BlockWorker#abortBlock(long, long)} method.
   */
  @Test
  public void abortBlock() throws Exception {
    long blockId = mRandom.nextLong();
    long sessionId = mRandom.nextLong();
    mBlockWorker.abortBlock(sessionId, blockId);
    verify(mBlockStore).abortBlock(sessionId, blockId);
  }

  /**
   * Tests the {@link BlockWorker#accessBlock(long, long)} method.
   */
  @Test
  public void accessBlock() throws Exception {
    long blockId = mRandom.nextLong();
    long sessionId = mRandom.nextLong();
    mBlockWorker.accessBlock(sessionId, blockId);
    verify(mBlockStore).accessBlock(sessionId, blockId);
  }

  /**
   * Tests the {@link BlockWorker#commitBlock(long, long)} method.
   */
  @Test
  public void commitBlock() throws Exception {
    long blockId = mRandom.nextLong();
    long length = mRandom.nextLong();
    long lockId = mRandom.nextLong();
    long sessionId = mRandom.nextLong();
    long usedBytes = mRandom.nextLong();
    String tierAlias = "MEM";
    HashMap<String, Long> usedBytesOnTiers = new HashMap<>();
    usedBytesOnTiers.put(tierAlias, usedBytes);
    BlockMeta blockMeta = PowerMockito.mock(BlockMeta.class);
    BlockStoreLocation blockStoreLocation = PowerMockito.mock(BlockStoreLocation.class);
    BlockStoreMeta blockStoreMeta = PowerMockito.mock(BlockStoreMeta.class);

    when(mBlockStore.lockBlock(sessionId, blockId)).thenReturn(lockId);
    when(mBlockStore.getBlockMeta(sessionId, blockId, lockId)).thenReturn(
        blockMeta);
    when(mBlockStore.getBlockStoreMeta()).thenReturn(blockStoreMeta);
    when(mBlockStore.getBlockStoreMetaFull()).thenReturn(blockStoreMeta);
    when(blockMeta.getBlockLocation()).thenReturn(blockStoreLocation);
    when(blockStoreLocation.tierAlias()).thenReturn(tierAlias);
    when(blockMeta.getBlockSize()).thenReturn(length);
    when(blockStoreMeta.getUsedBytesOnTiers()).thenReturn(usedBytesOnTiers);

    mBlockWorker.commitBlock(sessionId, blockId);
    verify(mBlockMasterClient).commitBlock(anyLong(), eq(usedBytes), eq(tierAlias), eq(blockId),
        eq(length));
    verify(mBlockStore).unlockBlock(lockId);
  }

  /**
   * Tests that commitBlock doesn't throw an exception when {@link BlockAlreadyExistsException} gets
   * thrown by the block store.
   */
  @Test
  public void commitBlockOnRetry() throws Exception {
    long blockId = mRandom.nextLong();
    long length = mRandom.nextLong();
    long lockId = mRandom.nextLong();
    long sessionId = mRandom.nextLong();
    long usedBytes = mRandom.nextLong();
    String tierAlias = "MEM";
    HashMap<String, Long> usedBytesOnTiers = new HashMap<>();
    usedBytesOnTiers.put(tierAlias, usedBytes);
    BlockMeta blockMeta = PowerMockito.mock(BlockMeta.class);
    BlockStoreLocation blockStoreLocation = PowerMockito.mock(BlockStoreLocation.class);
    BlockStoreMeta blockStoreMeta = PowerMockito.mock(BlockStoreMeta.class);

    when(mBlockStore.lockBlock(sessionId, blockId)).thenReturn(lockId);
    when(mBlockStore.getBlockMeta(sessionId, blockId, lockId)).thenReturn(blockMeta);
    when(mBlockStore.getBlockStoreMeta()).thenReturn(blockStoreMeta);
    when(blockMeta.getBlockLocation()).thenReturn(blockStoreLocation);
    when(blockStoreLocation.tierAlias()).thenReturn(tierAlias);
    when(blockMeta.getBlockSize()).thenReturn(length);
    when(blockStoreMeta.getUsedBytesOnTiers()).thenReturn(usedBytesOnTiers);

    doThrow(new BlockAlreadyExistsException("")).when(mBlockStore).commitBlock(sessionId, blockId);
    mBlockWorker.commitBlock(sessionId, blockId);
  }

  /**
   * Tests the {@link BlockWorker#createBlock(long, long, String, long)} method.
   */
  @Test
  public void createBlock() throws Exception {
    long blockId = mRandom.nextLong();
    long initialBytes = mRandom.nextLong();
    long sessionId = mRandom.nextLong();
    String tierAlias = "MEM";
    BlockStoreLocation location = BlockStoreLocation.anyDirInTier(tierAlias);
    StorageDir storageDir = Mockito.mock(StorageDir.class);
    TempBlockMeta meta = new TempBlockMeta(sessionId, blockId, initialBytes, storageDir);

    when(mBlockStore.createBlock(sessionId, blockId, location, initialBytes))
        .thenReturn(meta);
    when(storageDir.getDirPath()).thenReturn("/tmp");
    assertEquals(
        PathUtils.concatPath("/tmp", ".tmp_blocks", sessionId % 1024,
            String.format("%x-%x", sessionId, blockId)),
        mBlockWorker.createBlock(sessionId, blockId, tierAlias, initialBytes));
  }

  /**
   * Tests the {@link BlockWorker#createBlock(long, long, String, long)} method with a tier
   * other than MEM.
   */
  @Test
  public void createBlockLowerTier() throws Exception {
    long blockId = mRandom.nextLong();
    long initialBytes = mRandom.nextLong();
    long sessionId = mRandom.nextLong();
    String tierAlias = "HDD";
    BlockStoreLocation location = BlockStoreLocation.anyDirInTier(tierAlias);
    StorageDir storageDir = Mockito.mock(StorageDir.class);
    TempBlockMeta meta = new TempBlockMeta(sessionId, blockId, initialBytes, storageDir);

    when(mBlockStore.createBlock(sessionId, blockId, location, initialBytes))
        .thenReturn(meta);
    when(storageDir.getDirPath()).thenReturn("/tmp");
    assertEquals(
        PathUtils.concatPath("/tmp", ".tmp_blocks", sessionId % 1024,
            String.format("%x-%x", sessionId, blockId)),
        mBlockWorker.createBlock(sessionId, blockId, tierAlias, initialBytes));
  }

  /**
   * Tests the {@link BlockWorker#createBlockRemote(long, long, String, long)} method.
   */
  @Test
  public void createBlockRemote() throws Exception {
    long blockId = mRandom.nextLong();
    long initialBytes = mRandom.nextLong();
    long sessionId = mRandom.nextLong();
    String tierAlias = "MEM";
    BlockStoreLocation location = BlockStoreLocation.anyDirInTier(tierAlias);
    StorageDir storageDir = Mockito.mock(StorageDir.class);
    TempBlockMeta meta = new TempBlockMeta(sessionId, blockId, initialBytes, storageDir);

    when(mBlockStore.createBlock(sessionId, blockId, location, initialBytes))
        .thenReturn(meta);
    when(storageDir.getDirPath()).thenReturn("/tmp");
    assertEquals(PathUtils.concatPath("/tmp", ".tmp_blocks", sessionId % 1024,
        String.format("%x-%x", sessionId, blockId)),
        mBlockWorker.createBlock(sessionId, blockId, tierAlias, initialBytes));
  }

  /**
   * Tests the {@link BlockWorker#freeSpace(long, long, String)} method.
   */
  @Test
  public void freeSpace() throws Exception {
    long sessionId = mRandom.nextLong();
    long availableBytes = mRandom.nextLong();
    String tierAlias = "MEM";
    BlockStoreLocation location = BlockStoreLocation.anyDirInTier(tierAlias);
    mBlockWorker.freeSpace(sessionId, availableBytes, tierAlias);
    verify(mBlockStore).freeSpace(sessionId, availableBytes, location);
  }

  /**
   * Tests the {@link BlockWorker#getTempBlockWriterRemote(long, long)} method.
   */
  @Test
  public void getTempBlockWriterRemote() throws Exception {
    long blockId = mRandom.nextLong();
    long sessionId = mRandom.nextLong();
    mBlockWorker.getTempBlockWriterRemote(sessionId, blockId);
    verify(mBlockStore).getBlockWriter(sessionId, blockId);
  }

  /**
   * Tests the {@link BlockWorker#getReport()} method.
   */
  @Test
  public void getReport() {
    BlockHeartbeatReport report = mBlockWorker.getReport();
    assertEquals(0, report.getAddedBlocks().size());
    assertEquals(0, report.getRemovedBlocks().size());
  }

  /**
   * Tests the {@link BlockWorker#getStoreMeta()} method.
   *
   */
  @Test
  public void getStoreMeta() {
    mBlockWorker.getStoreMeta();
    mBlockWorker.getStoreMetaFull();
    verify(mBlockStore).getBlockStoreMeta();
    verify(mBlockStore).getBlockStoreMetaFull();
  }

  /**
   * Tests the {@link BlockWorker#getVolatileBlockMeta(long)} method.
   */
  @Test
  public void getVolatileBlockMeta() throws Exception {
    long blockId = mRandom.nextLong();
    mBlockWorker.getVolatileBlockMeta(blockId);
    verify(mBlockStore).getVolatileBlockMeta(blockId);
  }

  /**
   * Tests the {@link BlockWorker#getBlockMeta(long, long, long)} method.
   */
  @Test
  public void getBlockMeta() throws Exception {
    long sessionId = mRandom.nextLong();
    long blockId = mRandom.nextLong();
    long lockId = mRandom.nextLong();
    mBlockWorker.getBlockMeta(sessionId, blockId, lockId);
    verify(mBlockStore).getBlockMeta(sessionId, blockId, lockId);
  }

  /**
   * Tests the {@link BlockWorker#hasBlockMeta(long)} method.
   */
  @Test
  public void hasBlockMeta() {
    long blockId = mRandom.nextLong();
    mBlockWorker.hasBlockMeta(blockId);
    verify(mBlockStore).hasBlockMeta(blockId);
  }

  /**
   * Tests the {@link BlockWorker#lockBlock(long, long)} method.
   */
  @Test
  public void lockBlock() throws Exception {
    long blockId = mRandom.nextLong();
    long sessionId = mRandom.nextLong();
    mBlockWorker.lockBlock(sessionId, blockId);
    verify(mBlockStore).lockBlock(sessionId, blockId);
  }

  /**
   * Tests the {@link BlockWorker#moveBlock(long, long, String)} method.
   */
  @Test
  public void moveBlock() throws Exception {
    long blockId = mRandom.nextLong();
    long sessionId = mRandom.nextLong();
    String tierAlias = "MEM";
    BlockStoreLocation location = BlockStoreLocation.anyDirInTier(tierAlias);
    BlockStoreLocation existingLocation = Mockito.mock(BlockStoreLocation.class);
    when(existingLocation.belongsTo(location)).thenReturn(false);
    BlockMeta meta = Mockito.mock(BlockMeta.class);
    when(meta.getBlockLocation()).thenReturn(existingLocation);
    when(mBlockStore.getBlockMeta(Mockito.eq(sessionId), Mockito.eq(blockId), Mockito.anyLong()))
        .thenReturn(meta);
    mBlockWorker.moveBlock(sessionId, blockId, tierAlias);
    verify(mBlockStore).moveBlock(sessionId, blockId, location);
  }

  /**
   * Tests the {@link BlockWorker#moveBlock(long, long, String)} method no-ops if the block is
   * already at the destination location.
   */
  @Test
  public void moveBlockNoop() throws Exception {
    long blockId = mRandom.nextLong();
    long sessionId = mRandom.nextLong();
    String tierAlias = "MEM";
    BlockStoreLocation location = BlockStoreLocation.anyDirInTier(tierAlias);
    BlockStoreLocation existingLocation = Mockito.mock(BlockStoreLocation.class);
    when(existingLocation.belongsTo(location)).thenReturn(true);
    BlockMeta meta = Mockito.mock(BlockMeta.class);
    when(meta.getBlockLocation()).thenReturn(existingLocation);
    when(mBlockStore.getBlockMeta(Mockito.eq(sessionId), Mockito.eq(blockId), Mockito.anyLong()))
        .thenReturn(meta);
    mBlockWorker.moveBlock(sessionId, blockId, tierAlias);
    verify(mBlockStore, Mockito.times(0)).moveBlock(sessionId, blockId, location);
  }

  /**
   * Tests the {@link BlockWorker#readBlock(long, long, long)} method.
   */
  @Test
  public void readBlock() throws Exception {
    long blockId = mRandom.nextLong();
    long sessionId = mRandom.nextLong();
    long lockId = mRandom.nextLong();
    long blockSize = mRandom.nextLong();
    StorageDir storageDir = Mockito.mock(StorageDir.class);
    when(storageDir.getDirPath()).thenReturn("/tmp");
    BlockMeta meta = new BlockMeta(blockId, blockSize, storageDir);
    when(mBlockStore.getBlockMeta(sessionId, blockId, lockId)).thenReturn(meta);

    mBlockWorker.readBlock(sessionId, blockId, lockId);
    verify(mBlockStore).getBlockMeta(sessionId, blockId, lockId);
    assertEquals(PathUtils.concatPath("/tmp", blockId),
        mBlockWorker.readBlock(sessionId, blockId, lockId));
  }

  /**
   * Tests the {@link BlockWorker#readBlockRemote(long, long, long)} method.
   */
  @Test
  public void readBlockRemote() throws Exception {
    long blockId = mRandom.nextLong();
    long sessionId = mRandom.nextLong();
    long lockId = mRandom.nextLong();

    mBlockWorker.readBlockRemote(sessionId, blockId, lockId);
    verify(mBlockStore).getBlockReader(sessionId, blockId, lockId);
  }

  /**
   * Tests the {@link BlockWorker#removeBlock(long, long)} method.
   */
  @Test
  public void removeBlock() throws Exception {
    long blockId = mRandom.nextLong();
    long sessionId = mRandom.nextLong();
    mBlockWorker.removeBlock(sessionId, blockId);
    verify(mBlockStore).removeBlock(sessionId, blockId);
  }

  /**
   * Tests the {@link BlockWorker#requestSpace(long, long, long)} method.
   */
  @Test
  public void requestSpace() throws Exception {
    long blockId = mRandom.nextLong();
    long sessionId = mRandom.nextLong();
    long additionalBytes = mRandom.nextLong();
    mBlockWorker.requestSpace(sessionId, blockId, additionalBytes);
    verify(mBlockStore).requestSpace(sessionId, blockId, additionalBytes);
  }

  /**
   * Tests the {@link BlockWorker#unlockBlock(long)} and
   * {@link BlockWorker#unlockBlock(long, long)} method.
   */
  @Test
  public void unlockBlock() throws Exception {
    long lockId = mRandom.nextLong();
    long sessionId = mRandom.nextLong();
    long blockId = mRandom.nextLong();

    mBlockWorker.unlockBlock(lockId);
    verify(mBlockStore).unlockBlock(lockId);

    mBlockWorker.unlockBlock(sessionId, blockId);
    verify(mBlockStore).unlockBlock(sessionId, blockId);
  }

  /**
   * Tests the {@link BlockWorker#sessionHeartbeat(long)}  method.
   */
  @Test
  public void sessionHeartbeat() {
    long sessionId = mRandom.nextLong();

    mBlockWorker.sessionHeartbeat(sessionId);
    verify(mSessions).sessionHeartbeat(sessionId);
  }

  /**
   * Tests the {@link BlockWorker#updatePinList(Set)} method.
   */
  @Test
  public void updatePinList() {
    Set<Long> pinnedInodes = new HashSet<>();
    pinnedInodes.add(mRandom.nextLong());

    mBlockWorker.updatePinList(pinnedInodes);
    verify(mBlockStore).updatePinnedInodes(pinnedInodes);
  }

  /**
   * Tests the {@link BlockWorker#getFileInfo(long)} method.
   */
  @Test
  public void getFileInfo() throws Exception {
    long fileId = mRandom.nextLong();

    mBlockWorker.getFileInfo(fileId);
    verify(mFileSystemMasterClient).getFileInfo(fileId);
  }
}<|MERGE_RESOLUTION|>--- conflicted
+++ resolved
@@ -99,13 +99,9 @@
     Configuration.set(PropertyKey.WORKER_TIERED_STORE_LEVEL1_DIRS_PATH,
         mFolder.newFolder().getAbsolutePath());
 
-<<<<<<< HEAD
-    mBlockWorker = new DefaultBlockWorker(mBlockMasterClient, mFileSystemMasterClient, mSessions,
-        mBlockStore, new AtomicReference<>(10L), mUfsManager);
-=======
     mBlockWorker =
-        new DefaultBlockWorker(mBlockMasterClient, mFileSystemMasterClient, mSessions, mBlockStore);
->>>>>>> d13b5d70
+        new DefaultBlockWorker(mBlockMasterClient, mFileSystemMasterClient, mSessions, mBlockStore,
+            mUfsManager);
   }
 
   /**

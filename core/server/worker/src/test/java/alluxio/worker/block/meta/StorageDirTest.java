--- conflicted
+++ resolved
@@ -11,11 +11,8 @@
 
 package alluxio.worker.block.meta;
 
-<<<<<<< HEAD
 import static org.junit.Assert.assertEquals;
-=======
 import static org.junit.Assert.assertTrue;
->>>>>>> e3e65ffe
 
 import alluxio.exception.BlockAlreadyExistsException;
 import alluxio.exception.BlockDoesNotExistException;
@@ -145,15 +142,9 @@
    * @param capacity capacity bytes
    */
   private void assertMetadataEmpty(StorageDir dir, long capacity) {
-<<<<<<< HEAD
     assertEquals(capacity, dir.getCapacityBytes());
     assertEquals(capacity, dir.getAvailableBytes());
-    Assert.assertTrue(dir.getBlockIds().isEmpty());
-=======
-    Assert.assertEquals(capacity, dir.getCapacityBytes());
-    Assert.assertEquals(capacity, dir.getAvailableBytes());
     assertTrue(dir.getBlockIds().isEmpty());
->>>>>>> e3e65ffe
   }
 
   /**
@@ -444,15 +435,9 @@
     assertEquals(TEST_DIR_CAPACITY, mDir.getAvailableBytes());
 
     mDir.addBlockMeta(mBlockMeta);
-<<<<<<< HEAD
-    Assert.assertTrue(mDir.hasBlockMeta(TEST_BLOCK_ID));
+    assertTrue(mDir.hasBlockMeta(TEST_BLOCK_ID));
     assertEquals(mBlockMeta, mDir.getBlockMeta(TEST_BLOCK_ID));
     assertEquals(TEST_DIR_CAPACITY - TEST_BLOCK_SIZE, mDir.getAvailableBytes());
-=======
-    assertTrue(mDir.hasBlockMeta(TEST_BLOCK_ID));
-    Assert.assertEquals(mBlockMeta, mDir.getBlockMeta(TEST_BLOCK_ID));
-    Assert.assertEquals(TEST_DIR_CAPACITY - TEST_BLOCK_SIZE, mDir.getAvailableBytes());
->>>>>>> e3e65ffe
 
     mDir.removeBlockMeta(mBlockMeta);
     Assert.assertFalse(mDir.hasBlockMeta(TEST_BLOCK_ID));
@@ -469,15 +454,9 @@
     assertEquals(TEST_DIR_CAPACITY, mDir.getAvailableBytes());
 
     mDir.addTempBlockMeta(mTempBlockMeta);
-<<<<<<< HEAD
-    Assert.assertTrue(mDir.hasTempBlockMeta(TEST_TEMP_BLOCK_ID));
+    assertTrue(mDir.hasTempBlockMeta(TEST_TEMP_BLOCK_ID));
     assertEquals(mTempBlockMeta, mDir.getTempBlockMeta(TEST_TEMP_BLOCK_ID));
     assertEquals(TEST_DIR_CAPACITY - TEST_TEMP_BLOCK_SIZE, mDir.getAvailableBytes());
-=======
-    assertTrue(mDir.hasTempBlockMeta(TEST_TEMP_BLOCK_ID));
-    Assert.assertEquals(mTempBlockMeta, mDir.getTempBlockMeta(TEST_TEMP_BLOCK_ID));
-    Assert.assertEquals(TEST_DIR_CAPACITY - TEST_TEMP_BLOCK_SIZE, mDir.getAvailableBytes());
->>>>>>> e3e65ffe
 
     mDir.removeTempBlockMeta(mTempBlockMeta);
     Assert.assertFalse(mDir.hasTempBlockMeta(TEST_TEMP_BLOCK_ID));

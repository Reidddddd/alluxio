/*
 * The Alluxio Open Foundation licenses this work under the Apache License, version 2.0
 * (the "License"). You may not use this work except in compliance with the License, which is
 * available at www.apache.org/licenses/LICENSE-2.0
 *
 * This software is distributed on an "AS IS" basis, WITHOUT WARRANTIES OR CONDITIONS OF ANY KIND,
 * either express or implied, as more fully set forth in the License.
 *
 * See the NOTICE file distributed with this work for information regarding copyright ownership.
 */

package alluxio.master.file.meta;

import alluxio.AlluxioURI;
import alluxio.Configuration;
import alluxio.ConfigurationTestUtils;
import alluxio.Constants;
import alluxio.PropertyKey;
import alluxio.exception.BlockInfoException;
import alluxio.exception.ExceptionMessage;
import alluxio.exception.FileAlreadyExistsException;
import alluxio.exception.FileDoesNotExistException;
import alluxio.exception.InvalidPathException;
import alluxio.master.MasterRegistry;
import alluxio.master.block.BlockMaster;
import alluxio.master.block.BlockMasterFactory;
import alluxio.master.file.options.CreateDirectoryOptions;
import alluxio.master.file.options.CreateFileOptions;
import alluxio.master.file.options.CreatePathOptions;
import alluxio.master.file.options.DeleteOptions;
import alluxio.master.journal.Journal;
import alluxio.master.journal.JournalFactory;
import alluxio.master.journal.NoopJournalContext;
import alluxio.security.authorization.Mode;
import alluxio.util.CommonUtils;

import com.google.common.collect.Lists;
import com.google.common.collect.Sets;
import org.junit.After;
import org.junit.Assert;
import org.junit.Before;
import org.junit.BeforeClass;
import org.junit.Rule;
import org.junit.Test;
import org.junit.rules.ExpectedException;
import org.junit.rules.TemporaryFolder;

import java.io.IOException;
import java.net.URI;
import java.util.Arrays;
import java.util.Iterator;
import java.util.List;
import java.util.Set;

/**
 * Unit tests for {@link InodeTree}.
 */
public final class InodeTreeTest {
  private static final String TEST_PATH = "test";
  private static final AlluxioURI TEST_URI = new AlluxioURI("/test");
  private static final AlluxioURI NESTED_URI = new AlluxioURI("/nested/test");
  private static final AlluxioURI NESTED_FILE_URI = new AlluxioURI("/nested/test/file");
  public static final String TEST_OWNER = "user1";
  public static final String TEST_GROUP = "group1";
  public static final Mode TEST_DIR_MODE = new Mode((short) 0755);
  public static final Mode TEST_FILE_MODE = new Mode((short) 0644);
  private static CreateFileOptions sFileOptions;
  private static CreateDirectoryOptions sDirectoryOptions;
  private static CreateFileOptions sNestedFileOptions;
  private static CreateDirectoryOptions sNestedDirectoryOptions;
  private InodeTree mTree;
  private MasterRegistry mRegistry;

  /** Rule to create a new temporary folder during each test. */
  @Rule
  public TemporaryFolder mTestFolder = new TemporaryFolder();

  /** The exception expected to be thrown. */
  @Rule
  public ExpectedException mThrown = ExpectedException.none();

  /**
   * Sets up all dependencies before a test runs.
   */
  @Before
  public void before() throws Exception {
    mRegistry = new MasterRegistry();
    JournalFactory factory =
        new Journal.Factory(new URI(mTestFolder.newFolder().getAbsolutePath()));

<<<<<<< HEAD
    BlockMaster blockMaster = new BlockMasterFactory().create(registry, factory);
=======
    BlockMaster blockMaster = new BlockMasterFactory().create(mRegistry, factory);
>>>>>>> 49f443be
    InodeDirectoryIdGenerator directoryIdGenerator = new InodeDirectoryIdGenerator(blockMaster);
    MountTable mountTable = new MountTable();
    mTree = new InodeTree(blockMaster, directoryIdGenerator, mountTable);

    mRegistry.start(true);

    Configuration.set(PropertyKey.SECURITY_AUTHORIZATION_PERMISSION_ENABLED, "true");
    Configuration.set(PropertyKey.SECURITY_AUTHORIZATION_PERMISSION_SUPERGROUP, "test-supergroup");
    mTree.initializeRoot(TEST_OWNER, TEST_GROUP, TEST_DIR_MODE);
  }

  @After
  public void after() throws Exception {
    mRegistry.stop();
    ConfigurationTestUtils.resetConfiguration();
  }

  /**
   * Sets up dependencies before a single test runs.
   */
  @BeforeClass
  public static void beforeClass() throws Exception {
    sFileOptions =
        CreateFileOptions.defaults().setBlockSizeBytes(Constants.KB).setOwner(TEST_OWNER)
            .setGroup(TEST_GROUP).setMode(TEST_FILE_MODE);
    sDirectoryOptions =
        CreateDirectoryOptions.defaults().setOwner(TEST_OWNER).setGroup(TEST_GROUP)
            .setMode(TEST_DIR_MODE);
    sNestedFileOptions = CreateFileOptions.defaults().setBlockSizeBytes(Constants.KB)
        .setOwner(TEST_OWNER).setGroup(TEST_GROUP)
        .setMode(TEST_FILE_MODE).setRecursive(true);
    sNestedDirectoryOptions =
        CreateDirectoryOptions.defaults().setOwner(TEST_OWNER).setGroup(TEST_GROUP)
            .setMode(TEST_DIR_MODE).setRecursive(true);
  }

  /**
   * Tests that initializing the root twice results in the same root.
   */
  @Test
  public void initializeRootTwice() throws Exception {
    Inode<?> root = getInodeByPath(mTree, new AlluxioURI("/"));
    // initializeRoot call does nothing
    mTree.initializeRoot(TEST_OWNER, TEST_GROUP, TEST_DIR_MODE);
    Assert.assertEquals(TEST_OWNER, root.getOwner());
    Inode<?> newRoot = getInodeByPath(mTree, new AlluxioURI("/"));
    Assert.assertEquals(root, newRoot);
  }

  /**
   * Tests the {@link InodeTree#createPath(LockedInodePath, CreatePathOptions)} method for creating
   * directories.
   */
  @Test
  public void createDirectory() throws Exception {
    // create directory
    createPath(mTree, TEST_URI, sDirectoryOptions);
    Assert.assertTrue(mTree.inodePathExists(TEST_URI));
    Inode<?> test = getInodeByPath(mTree, TEST_URI);
    Assert.assertEquals(TEST_PATH, test.getName());
    Assert.assertTrue(test.isDirectory());
    Assert.assertEquals("user1", test.getOwner());
    Assert.assertEquals("group1", test.getGroup());
    Assert.assertEquals(TEST_DIR_MODE.toShort(), test.getMode());

    // create nested directory
    createPath(mTree, NESTED_URI, sNestedDirectoryOptions);
    Assert.assertTrue(mTree.inodePathExists(NESTED_URI));
    Inode<?> nested = getInodeByPath(mTree, NESTED_URI);
    Assert.assertEquals(TEST_PATH, nested.getName());
    Assert.assertEquals(2, nested.getParentId());
    Assert.assertTrue(test.isDirectory());
    Assert.assertEquals("user1", test.getOwner());
    Assert.assertEquals("group1", test.getGroup());
    Assert.assertEquals(TEST_DIR_MODE.toShort(), test.getMode());
  }

  /**
   * Tests that an exception is thrown when trying to create an already existing directory with the
   * {@code allowExists} flag set to {@code false}.
   */
  @Test
  public void createExistingDirectory() throws Exception {
    // create directory
    createPath(mTree, TEST_URI, sDirectoryOptions);

    // create again with allowExists true
    createPath(mTree, TEST_URI, CreateDirectoryOptions.defaults().setAllowExists(true));

    // create again with allowExists false
    mThrown.expect(FileAlreadyExistsException.class);
    mThrown.expectMessage(ExceptionMessage.FILE_ALREADY_EXISTS.getMessage(TEST_URI));
    createPath(mTree, TEST_URI, CreateDirectoryOptions.defaults().setAllowExists(false));
  }

  /**
   * Tests that creating a file under a pinned directory works.
   */
  @Test
  public void createFileUnderPinnedDirectory() throws Exception {
    // create nested directory
    createPath(mTree, NESTED_URI, sNestedDirectoryOptions);

    // pin nested folder
    try (
        LockedInodePath inodePath = mTree.lockFullInodePath(NESTED_URI, InodeTree.LockMode.WRITE)) {
      mTree.setPinned(inodePath, true);
    }

    // create nested file under pinned folder
    createPath(mTree, NESTED_FILE_URI, sNestedFileOptions);

    // the nested file is pinned
    Assert.assertEquals(1, mTree.getPinIdSet().size());
  }

  /**
   * Tests the {@link InodeTree#createPath(LockedInodePath, CreatePathOptions)} method for
   * creating a file.
   */
  @Test
  public void createFile() throws Exception {
    // created nested file
    createPath(mTree, NESTED_FILE_URI, sNestedFileOptions);
    Inode<?> nestedFile = getInodeByPath(mTree, NESTED_FILE_URI);
    Assert.assertEquals("file", nestedFile.getName());
    Assert.assertEquals(2, nestedFile.getParentId());
    Assert.assertTrue(nestedFile.isFile());
    Assert.assertEquals("user1", nestedFile.getOwner());
    Assert.assertEquals("group1", nestedFile.getGroup());
    Assert.assertEquals(TEST_FILE_MODE.toShort(), nestedFile.getMode());
  }

  /**
   * Tests the {@link InodeTree#createPath(LockedInodePath, CreatePathOptions)} method.
   */
  @Test
  public void createPathTest() throws Exception {
    // save the last mod time of the root
    long lastModTime = mTree.getRoot().getLastModificationTimeMs();
    // sleep to ensure a different last modification time
    CommonUtils.sleepMs(10);

    // Need to use updated options to set the correct last mod time.
    CreateDirectoryOptions dirOptions =
        CreateDirectoryOptions.defaults().setOwner(TEST_OWNER).setGroup(TEST_GROUP)
            .setMode(TEST_DIR_MODE).setRecursive(true);

    // create nested directory
    InodeTree.CreatePathResult createResult = createPath(mTree, NESTED_URI, dirOptions);
    List<Inode<?>> modified = createResult.getModified();
    List<Inode<?>> created = createResult.getCreated();

    // 1 modified directory
    Assert.assertEquals(1, modified.size());
    Assert.assertEquals("", modified.get(0).getName());
    Assert.assertNotEquals(lastModTime, modified.get(0).getLastModificationTimeMs());
    // 2 created directories
    Assert.assertEquals(2, created.size());
    Assert.assertEquals("nested", created.get(0).getName());
    Assert.assertEquals("test", created.get(1).getName());
    // save the last mod time of 'test'
    lastModTime = created.get(1).getLastModificationTimeMs();
    // sleep to ensure a different last modification time
    CommonUtils.sleepMs(10);

    // creating the directory path again results in no new inodes.
    try {
      createPath(mTree, NESTED_URI, dirOptions);
      Assert.assertTrue("createPath should throw FileAlreadyExistsException", false);
    } catch (FileAlreadyExistsException e) {
      Assert.assertEquals(e.getMessage(),
          ExceptionMessage.FILE_ALREADY_EXISTS.getMessage(NESTED_URI));
    }

    // create a file
    CreateFileOptions options =
        CreateFileOptions.defaults().setBlockSizeBytes(Constants.KB).setRecursive(true);
    createResult = createPath(mTree, NESTED_FILE_URI, options);
    modified = createResult.getModified();
    created = createResult.getCreated();

    // test directory was modified
    Assert.assertEquals(1, modified.size());
    Assert.assertEquals("test", modified.get(0).getName());
    Assert.assertNotEquals(lastModTime, modified.get(0).getLastModificationTimeMs());
    // file was created
    Assert.assertEquals(1, created.size());
    Assert.assertEquals("file", created.get(0).getName());
  }

  /**
   * Tests that an exception is thrown when trying to create the root path twice.
   */
  @Test
  public void createRootPath() throws Exception {
    mThrown.expect(FileAlreadyExistsException.class);
    mThrown.expectMessage("/");

    createPath(mTree, new AlluxioURI("/"), sFileOptions);
  }

  /**
   * Tests that an exception is thrown when trying to create a file with invalid block size.
   */
  @Test
  public void createFileWithInvalidBlockSize() throws Exception {
    mThrown.expect(BlockInfoException.class);
    mThrown.expectMessage("Invalid block size 0");

    CreateFileOptions options = CreateFileOptions.defaults().setBlockSizeBytes(0);
    createPath(mTree, TEST_URI, options);
  }

  /**
   * Tests that an exception is thrown when trying to create a file with a negative block size.
   */
  @Test
  public void createFileWithNegativeBlockSize() throws Exception {
    mThrown.expect(BlockInfoException.class);
    mThrown.expectMessage("Invalid block size -1");

    CreateFileOptions options = CreateFileOptions.defaults().setBlockSizeBytes(-1);
    createPath(mTree, TEST_URI, options);
  }

  /**
   * Tests that an exception is thrown when trying to create a file under a non-existing directory.
   */
  @Test
  public void createFileUnderNonexistingDir() throws Exception {
    mThrown.expect(FileDoesNotExistException.class);
    mThrown.expectMessage("File /nested/test creation failed. Component 1(nested) does not exist");

    createPath(mTree, NESTED_URI, sFileOptions);
  }

  /**
   * Tests that an exception is thrown when trying to create a file twice.
   */
  @Test
  public void createFileTwice() throws Exception {
    mThrown.expect(FileAlreadyExistsException.class);
    mThrown.expectMessage("/nested/test");

    createPath(mTree, NESTED_URI, sNestedFileOptions);
    createPath(mTree, NESTED_URI, sNestedFileOptions);
  }

  /**
   * Tests that an exception is thrown when trying to create a file under a file path.
   */
  @Test
  public void createFileUnderFile() throws Exception {
    mThrown.expect(InvalidPathException.class);
    mThrown.expectMessage("Traversal failed. Component 2(test) is a file");

    createPath(mTree, NESTED_URI, sNestedFileOptions);
    createPath(mTree, new AlluxioURI("/nested/test/test"), sNestedFileOptions);
  }

  /**
   * Tests {@link InodeTree#inodeIdExists(long)}.
   */
  @Test
  public void inodeIdExists() throws Exception {
    Assert.assertTrue(mTree.inodeIdExists(0));
    Assert.assertFalse(mTree.inodeIdExists(1));

    createPath(mTree, TEST_URI, sFileOptions);
    Inode<?> inode = getInodeByPath(mTree, TEST_URI);
    Assert.assertTrue(mTree.inodeIdExists(inode.getId()));

    deleteInodeByPath(mTree, TEST_URI);
    Assert.assertFalse(mTree.inodeIdExists(inode.getId()));
  }

  /**
   * Tests {@link InodeTree#inodePathExists(AlluxioURI)}.
   */
  @Test
  public void inodePathExists() throws Exception {
    Assert.assertFalse(mTree.inodePathExists(TEST_URI));

    createPath(mTree, TEST_URI, sFileOptions);
    Assert.assertTrue(mTree.inodePathExists(TEST_URI));

    deleteInodeByPath(mTree, TEST_URI);
    Assert.assertFalse(mTree.inodePathExists(TEST_URI));
  }

  /**
   * Tests that an exception is thrown when trying to get an Inode by a non-existing path.
   */
  @Test
  public void getInodeByNonexistingPath() throws Exception {
    mThrown.expect(FileDoesNotExistException.class);
    mThrown.expectMessage("Path /test does not exist");

    Assert.assertFalse(mTree.inodePathExists(TEST_URI));
    getInodeByPath(mTree, TEST_URI);
  }

  /**
   * Tests that an exception is thrown when trying to get an Inode by a non-existing, nested path.
   */
  @Test
  public void getInodeByNonexistingNestedPath() throws Exception {
    mThrown.expect(FileDoesNotExistException.class);
    mThrown.expectMessage("Path /nested/test/file does not exist");

    createPath(mTree, NESTED_URI, sNestedDirectoryOptions);
    Assert.assertFalse(mTree.inodePathExists(NESTED_FILE_URI));
    getInodeByPath(mTree, NESTED_FILE_URI);
  }

  /**
   * Tests that an exception is thrown when trying to get an Inode with an invalid id.
   */
  @Test
  public void getInodeByInvalidId() throws Exception {
    mThrown.expect(FileDoesNotExistException.class);
    mThrown.expectMessage(ExceptionMessage.INODE_DOES_NOT_EXIST.getMessage(1));

    Assert.assertFalse(mTree.inodeIdExists(1));
    try (LockedInodePath inodePath = mTree.lockFullInodePath(1, InodeTree.LockMode.READ)) {
      // inode exists
    }
  }

  /**
   * Tests the {@link InodeTree#isRootId(long)} method.
   */
  @Test
  public void isRootId() {
    Assert.assertTrue(mTree.isRootId(0));
    Assert.assertFalse(mTree.isRootId(1));
  }

  /**
   * Tests the {@link InodeTree#getPath(Inode)} method.
   */
  @Test
  public void getPath() throws Exception {
    try (LockedInodePath inodePath = mTree.lockFullInodePath(0, InodeTree.LockMode.READ)) {
      Inode<?> root = inodePath.getInode();
      // test root path
      Assert.assertEquals(new AlluxioURI("/"), mTree.getPath(root));
    }

    // test one level
    createPath(mTree, TEST_URI, sDirectoryOptions);
    try (LockedInodePath inodePath = mTree.lockFullInodePath(TEST_URI, InodeTree.LockMode.READ)) {
      Assert.assertEquals(new AlluxioURI("/test"), mTree.getPath(inodePath.getInode()));
    }

    // test nesting
    createPath(mTree, NESTED_URI, sNestedDirectoryOptions);
    try (LockedInodePath inodePath = mTree.lockFullInodePath(NESTED_URI, InodeTree.LockMode.READ)) {
      Assert.assertEquals(new AlluxioURI("/nested/test"), mTree.getPath(inodePath.getInode()));
    }
  }

  /**
   * Tests the {@link InodeTree#lockDescendants(LockedInodePath, InodeTree.LockMode)} method.
   */
  @Test
  public void getInodeChildrenRecursive() throws Exception {
    createPath(mTree, TEST_URI, sDirectoryOptions);
    createPath(mTree, NESTED_URI, sNestedDirectoryOptions);
    // add nested file
    createPath(mTree, NESTED_FILE_URI, sNestedFileOptions);

    // all inodes under root
    try (LockedInodePath inodePath = mTree.lockFullInodePath(0, InodeTree.LockMode.READ);
         InodeLockList lockList = mTree
             .lockDescendants(inodePath, InodeTree.LockMode.READ)) {
      List<Inode<?>> inodes = lockList.getInodes();
      // /test, /nested, /nested/test, /nested/test/file
      Assert.assertEquals(4, inodes.size());
    }
  }

  /**
   * Tests deleting a nested inode.
   */
  @Test
  public void deleteInode() throws Exception {
    createPath(mTree, NESTED_URI, sNestedDirectoryOptions);

    // all inodes under root
    try (LockedInodePath inodePath = mTree.lockFullInodePath(0, InodeTree.LockMode.WRITE)) {
      try (InodeLockList lockList = mTree.lockDescendants(inodePath,
          InodeTree.LockMode.WRITE)) {
        List<Inode<?>> inodes = lockList.getInodes();
        // /nested, /nested/test
        Assert.assertEquals(2, inodes.size());
      }
      // delete the nested inode
      deleteInodeByPath(mTree, NESTED_URI);

      try (InodeLockList lockList = mTree.lockDescendants(inodePath,
          InodeTree.LockMode.WRITE)) {
        List<Inode<?>> inodes = lockList.getInodes();
        // only /nested left
        Assert.assertEquals(1, inodes.size());
      }
    }
  }

  /**
   * Tests the {@link InodeTree#setPinned(LockedInodePath, boolean)} method.
   */
  @Test
  public void setPinned() throws Exception {
    createPath(mTree, NESTED_URI, sNestedDirectoryOptions);
    createPath(mTree, NESTED_FILE_URI, sNestedFileOptions);

    // no inodes pinned
    Assert.assertEquals(0, mTree.getPinIdSet().size());

    // pin nested folder
    try (
        LockedInodePath inodePath = mTree.lockFullInodePath(NESTED_URI, InodeTree.LockMode.WRITE)) {
      mTree.setPinned(inodePath, true);
    }
    // nested file pinned
    Assert.assertEquals(1, mTree.getPinIdSet().size());

    // unpin nested folder
    try (
        LockedInodePath inodePath = mTree.lockFullInodePath(NESTED_URI, InodeTree.LockMode.WRITE)) {
      mTree.setPinned(inodePath, false);
    }
    Assert.assertEquals(0, mTree.getPinIdSet().size());
  }

  /**
   * Tests that streaming to a journal checkpoint works.
   */
  @Test
  public void streamToJournalCheckpoint() throws Exception {
    InodeDirectory root = mTree.getRoot();

    // test root
    verifyJournal(mTree, Lists.<Inode<?>>newArrayList(root));

    // test nested URI
    createPath(mTree, NESTED_FILE_URI, sNestedFileOptions);
    InodeDirectory nested = (InodeDirectory) root.getChild("nested");
    InodeDirectory test = (InodeDirectory) nested.getChild("test");
    Inode<?> file = test.getChild("file");
    verifyJournal(mTree, Arrays.asList(root, nested, test, file));

    // add a sibling of test and verify journaling is in correct order (breadth first)
    createPath(mTree, new AlluxioURI("/nested/test1/file1"), sNestedFileOptions);
    InodeDirectory test1 = (InodeDirectory) nested.getChild("test1");
    Inode<?> file1 = test1.getChild("file1");
    verifyJournal(mTree, Arrays.asList(root, nested, test, test1, file, file1));
  }

  /**
   * Tests the {@link InodeTree#addInodeFileFromJournal} and
   * {@link InodeTree#addInodeDirectoryFromJournal} methods.
   */
  @Test
  public void addInodeFromJournal() throws Exception {
    createPath(mTree, NESTED_FILE_URI, sNestedFileOptions);
    createPath(mTree, new AlluxioURI("/nested/test1/file1"), sNestedFileOptions);
    InodeDirectory root = mTree.getRoot();
    InodeDirectory nested = (InodeDirectory) root.getChild("nested");
    InodeDirectory test = (InodeDirectory) nested.getChild("test");
    Inode<?> file = test.getChild("file");
    InodeDirectory test1 = (InodeDirectory) nested.getChild("test1");
    Inode<?> file1 = test1.getChild("file1");

    // reset the tree
    mTree.addInodeDirectoryFromJournal(root.toJournalEntry().getInodeDirectory());

    // re-init the root since the tree was reset above
    mTree.getRoot();

    try (
        LockedInodePath inodePath = mTree
            .lockFullInodePath(new AlluxioURI("/"), InodeTree.LockMode.READ)) {
      try (InodeLockList lockList = mTree
          .lockDescendants(inodePath, InodeTree.LockMode.READ)) {
        Assert.assertEquals(0, lockList.getInodes().size());
      }

      mTree.addInodeDirectoryFromJournal(nested.toJournalEntry().getInodeDirectory());
      verifyChildrenNames(mTree, inodePath, Sets.newHashSet("nested"));

      mTree.addInodeDirectoryFromJournal(test.toJournalEntry().getInodeDirectory());
      verifyChildrenNames(mTree, inodePath, Sets.newHashSet("nested", "test"));

      mTree.addInodeDirectoryFromJournal(test1.toJournalEntry().getInodeDirectory());
      verifyChildrenNames(mTree, inodePath, Sets.newHashSet("nested", "test", "test1"));

      mTree.addInodeFileFromJournal(file.toJournalEntry().getInodeFile());
      verifyChildrenNames(mTree, inodePath, Sets.newHashSet("nested", "test", "test1", "file"));

      mTree.addInodeFileFromJournal(file1.toJournalEntry().getInodeFile());
      verifyChildrenNames(mTree, inodePath,
          Sets.newHashSet("nested", "test", "test1", "file", "file1"));
    }
  }

  @Test
  public void getInodePathById() throws Exception {
    try (LockedInodePath rootPath = mTree.lockFullInodePath(0, InodeTree.LockMode.READ)) {
      Assert.assertEquals(0, rootPath.getInode().getId());
    }

    InodeTree.CreatePathResult createResult =
        createPath(mTree, NESTED_FILE_URI, sNestedFileOptions);

    for (Inode<?> inode : createResult.getCreated()) {
      long id = inode.getId();
      try (LockedInodePath inodePath = mTree.lockFullInodePath(id, InodeTree.LockMode.READ)) {
        Assert.assertEquals(id, inodePath.getInode().getId());
      }
    }
  }

  @Test
  public void getInodePathByPath() throws Exception {
    try (LockedInodePath rootPath = mTree
        .lockFullInodePath(new AlluxioURI("/"), InodeTree.LockMode.READ)) {
      Assert.assertTrue(mTree.isRootId(rootPath.getInode().getId()));
    }

    // Create a nested file.
    createPath(mTree, NESTED_FILE_URI, sNestedFileOptions);

    AlluxioURI uri = new AlluxioURI("/nested");
    try (LockedInodePath inodePath = mTree.lockFullInodePath(uri, InodeTree.LockMode.READ)) {
      Assert.assertEquals(uri.getName(), inodePath.getInode().getName());
    }

    uri = NESTED_URI;
    try (LockedInodePath inodePath = mTree.lockFullInodePath(uri, InodeTree.LockMode.READ)) {
      Assert.assertEquals(uri.getName(), inodePath.getInode().getName());
    }

    uri = NESTED_FILE_URI;
    try (LockedInodePath inodePath = mTree.lockFullInodePath(uri, InodeTree.LockMode.READ)) {
      Assert.assertEquals(uri.getName(), inodePath.getInode().getName());
    }
  }

  // Helper to create a path.
  InodeTree.CreatePathResult createPath(InodeTree root, AlluxioURI path,
      CreatePathOptions<?> options)
      throws FileAlreadyExistsException, BlockInfoException, InvalidPathException, IOException,
      FileDoesNotExistException {
    try (LockedInodePath inodePath = root.lockInodePath(path, InodeTree.LockMode.WRITE)) {
      return root.createPath(inodePath, options, new NoopJournalContext());
    }
  }

  // Helper to get an inode by path. The inode is unlocked before returning.
  private static Inode<?> getInodeByPath(InodeTree root, AlluxioURI path) throws Exception {
    try (LockedInodePath inodePath = root.lockFullInodePath(path, InodeTree.LockMode.READ)) {
      return inodePath.getInode();
    }
  }

  // Helper to delete an inode by path.
  private static void deleteInodeByPath(InodeTree root, AlluxioURI path) throws Exception {
    try (LockedInodePath inodePath = root.lockFullInodePath(path, InodeTree.LockMode.WRITE)) {
      root.deleteInode(inodePath, System.currentTimeMillis(), DeleteOptions.defaults(),
          NoopJournalContext.INSTANCE);
    }
  }

  // helper for verifying that correct objects were journaled to the output stream
  private static void verifyJournal(InodeTree root, List<Inode<?>> journaled) throws Exception {
    Iterator<alluxio.proto.journal.Journal.JournalEntry> it = root.getJournalEntryIterator();
    for (Inode<?> node : journaled) {
      Assert.assertTrue(it.hasNext());
      Assert.assertEquals(node.toJournalEntry(), it.next());
    }
    Assert.assertTrue(!it.hasNext());
  }

  // verify that the tree has the given children
  private static void verifyChildrenNames(InodeTree tree, LockedInodePath inodePath,
      Set<String> childNames) throws Exception {
    try (InodeLockList lockList = tree
        .lockDescendants(inodePath, InodeTree.LockMode.READ)) {
      List<Inode<?>> children = lockList.getInodes();
      Assert.assertEquals(childNames.size(), children.size());
      for (Inode<?> child : children) {
        Assert.assertTrue(childNames.contains(child.getName()));
      }
    }
  }
}<|MERGE_RESOLUTION|>--- conflicted
+++ resolved
@@ -88,11 +88,7 @@
     JournalFactory factory =
         new Journal.Factory(new URI(mTestFolder.newFolder().getAbsolutePath()));
 
-<<<<<<< HEAD
-    BlockMaster blockMaster = new BlockMasterFactory().create(registry, factory);
-=======
     BlockMaster blockMaster = new BlockMasterFactory().create(mRegistry, factory);
->>>>>>> 49f443be
     InodeDirectoryIdGenerator directoryIdGenerator = new InodeDirectoryIdGenerator(blockMaster);
     MountTable mountTable = new MountTable();
     mTree = new InodeTree(blockMaster, directoryIdGenerator, mountTable);

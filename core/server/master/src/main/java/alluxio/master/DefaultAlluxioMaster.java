--- conflicted
+++ resolved
@@ -169,16 +169,10 @@
     }
   }
 
-<<<<<<< HEAD
+  /**
+   * @return the journal location
+   */
   protected URI getJournalLocation() {
-=======
-  /**
-   * Gets the path of journal directory.
-   *
-   * @return the Path of journal directory
-   */
-  protected String getJournalDirectory() {
->>>>>>> 1005f43e
     String journalDirectory = Configuration.get(PropertyKey.MASTER_JOURNAL_FOLDER);
     if (!journalDirectory.endsWith(AlluxioURI.SEPARATOR)) {
       journalDirectory += AlluxioURI.SEPARATOR;

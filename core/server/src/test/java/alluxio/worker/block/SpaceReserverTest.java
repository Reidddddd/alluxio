/*
 * The Alluxio Open Foundation licenses this work under the Apache License, version 2.0
 * (the "License"). You may not use this work except in compliance with the License, which is
 * available at www.apache.org/licenses/LICENSE-2.0
 *
 * This software is distributed on an "AS IS" basis, WITHOUT WARRANTIES OR CONDITIONS OF ANY KIND,
 * either express or implied, as more fully set forth in the License.
 *
 * See the NOTICE file distributed with this work for information regarding copyright ownership.
 */

package alluxio.worker.block;

import alluxio.Configuration;
import alluxio.PropertyKey;
import alluxio.Sessions;
import alluxio.heartbeat.HeartbeatContext;
import alluxio.heartbeat.HeartbeatScheduler;
import alluxio.heartbeat.HeartbeatThread;
import alluxio.heartbeat.ManuallyScheduleHeartbeat;
import alluxio.util.ThreadFactoryUtils;

import com.google.common.collect.ImmutableMap;
import org.junit.After;
import org.junit.Before;
import org.junit.Rule;
import org.junit.Test;
import org.junit.rules.TemporaryFolder;
import org.junit.runner.RunWith;
import org.mockito.Mockito;
import org.powermock.api.mockito.PowerMockito;
import org.powermock.core.classloader.annotations.PrepareForTest;
import org.powermock.modules.junit4.PowerMockRunner;

import java.util.Map;
import java.util.concurrent.ExecutorService;
import java.util.concurrent.Executors;
import java.util.concurrent.TimeUnit;

/**
 * Unit tests for {@link SpaceReserver}.
 */
@RunWith(PowerMockRunner.class)
@PrepareForTest({BlockWorker.class, BlockStoreMeta.class})
public class SpaceReserverTest {
  private ExecutorService mExecutorService;

  /** Rule to create a new temporary folder during each test. */
  @Rule
  public TemporaryFolder mTempFolder = new TemporaryFolder();

  @Rule
  public ManuallyScheduleHeartbeat mSchedule =
      new ManuallyScheduleHeartbeat(HeartbeatContext.WORKER_SPACE_RESERVER);

  @Before
  public void before() {
    mExecutorService =
        Executors.newFixedThreadPool(1, ThreadFactoryUtils.build("space-reserver-test", true));
  }

  @After
  public void after() {
    mExecutorService.shutdownNow();
  }

  @Test
  public void reserveCorrectAmountsOfSpace() throws Exception {
    BlockWorker blockWorker = PowerMockito.mock(BlockWorker.class);
    BlockStoreMeta storeMeta = PowerMockito.mock(BlockStoreMeta.class);
    Mockito.when(blockWorker.getStoreMeta()).thenReturn(storeMeta);
    Map<String, Long> capacityBytesOnTiers = ImmutableMap.of("MEM", 400L, "HDD", 1000L);
    Mockito.when(storeMeta.getCapacityBytesOnTiers()).thenReturn(capacityBytesOnTiers);

    // Create two tiers named "MEM" and "HDD" with aliases 0 and 1.
    TieredBlockStoreTestUtils.setupConfWithMultiTier("/",
        new int[]{0, 1}, new String[] {"MEM", "HDD"},
        new String[][]{new String[]{"/a"}, new String[]{"/b"}},
        new long[][]{new long[]{0}, new long[]{0}}, "/");

<<<<<<< HEAD
    BlockWorker blockWorker = new BlockWorker();
    mBlockStore = blockWorker.getBlockStore();
    PropertyKey reserveRatioProp =
        PropertyKey.format(PropertyKey.WORKER_TIERED_STORE_LEVEL_RESERVED_RATIO_FORMAT, 0);
=======
    String reserveRatioProp =
        String.format(PropertyKey.WORKER_TIERED_STORE_LEVEL_RESERVED_RATIO_FORMAT, 0);
>>>>>>> 4ea01e47
    Configuration.set(reserveRatioProp, "0.2");
    reserveRatioProp =
        PropertyKey.format(PropertyKey.WORKER_TIERED_STORE_LEVEL_RESERVED_RATIO_FORMAT, 1);
    Configuration.set(reserveRatioProp, "0.3");
    SpaceReserver spaceReserver = new SpaceReserver(blockWorker);

    mExecutorService.submit(
        new HeartbeatThread(HeartbeatContext.WORKER_SPACE_RESERVER, spaceReserver, 0));

    // Run the space reserver once.
    HeartbeatScheduler.await(HeartbeatContext.WORKER_SPACE_RESERVER, 5, TimeUnit.SECONDS);
    HeartbeatScheduler.schedule(HeartbeatContext.WORKER_SPACE_RESERVER);
    HeartbeatScheduler.await(HeartbeatContext.WORKER_SPACE_RESERVER, 5, TimeUnit.SECONDS);

    // 400 * 0.2 = 80
    Mockito.verify(blockWorker).freeSpace(Sessions.MIGRATE_DATA_SESSION_ID, 80L, "MEM");
    // 400 * 0.2 + 1000 * 0.3 = 380
    Mockito.verify(blockWorker).freeSpace(Sessions.MIGRATE_DATA_SESSION_ID, 380L, "HDD");
  }
}<|MERGE_RESOLUTION|>--- conflicted
+++ resolved
@@ -78,15 +78,8 @@
         new String[][]{new String[]{"/a"}, new String[]{"/b"}},
         new long[][]{new long[]{0}, new long[]{0}}, "/");
 
-<<<<<<< HEAD
-    BlockWorker blockWorker = new BlockWorker();
-    mBlockStore = blockWorker.getBlockStore();
     PropertyKey reserveRatioProp =
         PropertyKey.format(PropertyKey.WORKER_TIERED_STORE_LEVEL_RESERVED_RATIO_FORMAT, 0);
-=======
-    String reserveRatioProp =
-        String.format(PropertyKey.WORKER_TIERED_STORE_LEVEL_RESERVED_RATIO_FORMAT, 0);
->>>>>>> 4ea01e47
     Configuration.set(reserveRatioProp, "0.2");
     reserveRatioProp =
         PropertyKey.format(PropertyKey.WORKER_TIERED_STORE_LEVEL_RESERVED_RATIO_FORMAT, 1);

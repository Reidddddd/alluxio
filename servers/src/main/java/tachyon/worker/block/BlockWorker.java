--- conflicted
+++ resolved
@@ -22,11 +22,7 @@
 import java.util.Set;
 import java.util.concurrent.Executors;
 
-<<<<<<< HEAD
 import javax.annotation.concurrent.NotThreadSafe;
-=======
-import com.google.common.base.Throwables;
->>>>>>> 5ccd2ada
 
 import org.apache.thrift.TProcessor;
 import org.slf4j.Logger;
@@ -87,13 +83,7 @@
 
   /** Logic for handling RPC requests. */
   private final BlockWorkerClientServiceHandler mServiceHandler;
-<<<<<<< HEAD
-
-  /** Logic for managing block store and under file system store. */
-  private final BlockDataManager mBlockDataManager;
-
-=======
->>>>>>> 5ccd2ada
+
   /** Server for data requests and responses. */
   private final DataServer mDataServer;
 

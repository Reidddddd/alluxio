--- conflicted
+++ resolved
@@ -42,11 +42,7 @@
 
   private final InodeDirectory mRoot;
 
-<<<<<<< HEAD
   private final IndexedSet.FieldIndex<Inode> mIdIndex = new IndexedSet.FieldIndex<Inode>() {
-=======
-  private final IndexedSet.FieldIndex mIdIndex = new IndexedSet.FieldIndex<Inode>() {
->>>>>>> ccb94176
     @Override
     public Object getFieldValue(Inode o) {
       return o.getId();

--- conflicted
+++ resolved
@@ -18,6 +18,8 @@
 import java.io.IOException;
 import java.util.List;
 import java.util.Set;
+
+import org.apache.thrift.TException;
 
 import tachyon.TachyonURI;
 import tachyon.thrift.BlockInfoException;
@@ -43,16 +45,7 @@
   }
 
   @Override
-<<<<<<< HEAD
-  public boolean addCheckpoint(long workerId, long fileId, long length, String checkpointPath)
-=======
-  public List<Integer> workerGetPriorityDependencyList() {
-    return mFileSystemMaster.getPriorityDependencyList();
-  }
-
-  @Override
   public boolean persistFile(long fileId, long length)
->>>>>>> c7d728ab
       throws BlockInfoException, FileDoesNotExistException, SuspectedFileSizeException {
     return mFileSystemMaster.persistFile(fileId, length);
   }
@@ -149,20 +142,6 @@
   public void reportLostFile(long fileId) throws FileDoesNotExistException {
     mFileSystemMaster.reportLostFile(fileId);
   }
-<<<<<<< HEAD
-=======
-
-  @Override
-  public void requestFilesInDependency(int depId) throws DependencyDoesNotExistException {
-    mFileSystemMaster.requestFilesInDependency(depId);
-  }
-
-  @Override
-  public long loadFileInfoFromUfs(String tachyonPath, boolean recursive)
-      throws BlockInfoException, FileAlreadyExistException, FileDoesNotExistException,
-    InvalidPathException, SuspectedFileSizeException, TachyonException {
-    return mFileSystemMaster.loadFileInfoFromUfs(new TachyonURI(tachyonPath), recursive);
-  }
 
   @Override
   public boolean mount(String tachyonPath, String ufsPath) throws TachyonException {
@@ -191,5 +170,12 @@
       throw new TachyonException(e.getMessage());
     }
   }
->>>>>>> c7d728ab
+
+  @Override
+  public long loadFileInfoFromUfs(String ufsPath, boolean recursive)
+      throws BlockInfoException, FileDoesNotExistException, FileAlreadyExistException,
+      InvalidPathException, SuspectedFileSizeException, TachyonException, TException {
+    // TODO Auto-generated method stub
+    return 0;
+  }
 }
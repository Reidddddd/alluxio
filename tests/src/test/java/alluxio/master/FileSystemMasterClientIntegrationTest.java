/*
 * The Alluxio Open Foundation licenses this work under the Apache License, version 2.0
 * (the "License"). You may not use this work except in compliance with the License, which is
 * available at www.apache.org/licenses/LICENSE-2.0
 *
 * This software is distributed on an "AS IS" basis, WITHOUT WARRANTIES OR CONDITIONS OF ANY KIND,
 * either express or implied, as more fully set forth in the License.
 *
 * See the NOTICE file distributed with this work for information regarding copyright ownership.
 */

package alluxio.master;

import alluxio.AlluxioURI;
import alluxio.LocalAlluxioClusterResource;
import alluxio.PropertyKey;
import alluxio.BaseIntegrationTest;
import alluxio.client.file.FileSystem;
import alluxio.client.file.FileSystemMasterClient;
import alluxio.client.file.options.CreateFileOptions;
import alluxio.client.file.options.GetStatusOptions;
import alluxio.exception.AlluxioException;
import alluxio.exception.status.NotFoundException;

import com.google.common.base.Throwables;
import org.junit.Assert;
import org.junit.Rule;
import org.junit.Test;

import java.io.IOException;

/**
 * Tests the internal implementation of alluxio Master via a {@link FileSystemMasterClient}.
 */
<<<<<<< HEAD
public final class FileSystemMasterClientIntegrationTest {
  private static final GetStatusOptions GET_STATUS_OPTIONS = GetStatusOptions.defaults();

=======
public final class FileSystemMasterClientIntegrationTest extends BaseIntegrationTest {
>>>>>>> 23591502
  @Rule
  public LocalAlluxioClusterResource mLocalAlluxioClusterResource =
      new LocalAlluxioClusterResource.Builder()
          .setProperty(PropertyKey.USER_RPC_RETRY_MAX_NUM_RETRY, 30).build();

  @Test
  public void openClose() throws AlluxioException, IOException {
    FileSystemMasterClient fsMasterClient = FileSystemMasterClient.Factory
        .create(mLocalAlluxioClusterResource.get().getLocalAlluxioMaster().getAddress());
    AlluxioURI file = new AlluxioURI("/file");
    Assert.assertFalse(fsMasterClient.isConnected());
    fsMasterClient.connect();
    Assert.assertTrue(fsMasterClient.isConnected());
    fsMasterClient.createFile(file, CreateFileOptions.defaults());
    Assert.assertNotNull(fsMasterClient.getStatus(file, GET_STATUS_OPTIONS));
    fsMasterClient.disconnect();
    Assert.assertFalse(fsMasterClient.isConnected());
    fsMasterClient.connect();
    Assert.assertTrue(fsMasterClient.isConnected());
    Assert.assertNotNull(fsMasterClient.getStatus(file, GET_STATUS_OPTIONS));
    fsMasterClient.close();
  }

  @Test(timeout = 3000, expected = NotFoundException.class)
  public void getFileInfoReturnsOnError() throws Exception {
    // This test was created to show that an infinite loop occurs.
    // The timeout will protect against this, and the change was to throw a IOException
    // in the cases we don't want to disconnect from master
    FileSystemMasterClient fsMasterClient = FileSystemMasterClient.Factory
        .create(mLocalAlluxioClusterResource.get().getLocalAlluxioMaster().getAddress());
    fsMasterClient.getStatus(new AlluxioURI("/doesNotExist"), GET_STATUS_OPTIONS);
    fsMasterClient.close();
  }

  @Test(timeout = 300000)
  public void masterUnavailable() throws Exception {
    FileSystem fileSystem = mLocalAlluxioClusterResource.get().getClient();
    mLocalAlluxioClusterResource.get().getLocalAlluxioMaster().stop();

    Thread thread = new Thread(new Runnable() {
      @Override
      public void run() {
        try {
          Thread.sleep(3000);
          mLocalAlluxioClusterResource.get().getLocalAlluxioMaster().start();
        } catch (InterruptedException e) {
          throw Throwables.propagate(e);
        }
      }
    });
    thread.start();

    fileSystem.listStatus(new AlluxioURI("/"));
    thread.join();
  }
}<|MERGE_RESOLUTION|>--- conflicted
+++ resolved
@@ -32,13 +32,9 @@
 /**
  * Tests the internal implementation of alluxio Master via a {@link FileSystemMasterClient}.
  */
-<<<<<<< HEAD
-public final class FileSystemMasterClientIntegrationTest {
+public final class FileSystemMasterClientIntegrationTest extends BaseIntegrationTest {
   private static final GetStatusOptions GET_STATUS_OPTIONS = GetStatusOptions.defaults();
 
-=======
-public final class FileSystemMasterClientIntegrationTest extends BaseIntegrationTest {
->>>>>>> 23591502
   @Rule
   public LocalAlluxioClusterResource mLocalAlluxioClusterResource =
       new LocalAlluxioClusterResource.Builder()

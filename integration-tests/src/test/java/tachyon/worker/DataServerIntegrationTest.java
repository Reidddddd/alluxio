--- conflicted
+++ resolved
@@ -85,11 +85,7 @@
   private TachyonFileSystem mTFS = null;
   private TachyonConf mWorkerTachyonConf;
   private BlockMasterClient mBlockMasterClient;
-<<<<<<< HEAD
-  private BlockWorkerClient mWorkerClient;
-=======
   private BlockWorkerClient mBlockWorkerClient;
->>>>>>> 2ec5f44a
 
   public DataServerIntegrationTest(String className, String nettyTransferType, String blockReader) {
     mDataServerClass = className;
